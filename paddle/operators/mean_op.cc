/* Copyright (c) 2016 PaddlePaddle Authors. All Rights Reserve.

Licensed under the Apache License, Version 2.0 (the "License");
you may not use this file except in compliance with the License.
You may obtain a copy of the License at

    http://www.apache.org/licenses/LICENSE-2.0

Unless required by applicable law or agreed to in writing, software
distributed under the License is distributed on an "AS IS" BASIS,
WITHOUT WARRANTIES OR CONDITIONS OF ANY KIND, either express or implied.
See the License for the specific language governing permissions and
limitations under the License. */

#include "paddle/operators/mean_op.h"

namespace paddle {
namespace operators {

class MeanOp : public framework::OperatorWithKernel {
 protected:
<<<<<<< HEAD
  void InferShape(const InferShapeContext &ctx) const override {
    PADDLE_ENFORCE(ctx.InputVar("X") != nullptr,
                   "Input of MeanOp must be initialized.");
    ctx.Output<Tensor>("Out")->Resize({1});
=======
  void InferShape(const framework::InferShapeContext &ctx) const override {
    PADDLE_ENFORCE_EQ(ctx.InputSize(), 1, "Input size of AddOp must be one");
    PADDLE_ENFORCE_EQ(ctx.OutputSize(), 1, "Output size of AddOp must be one");
    PADDLE_ENFORCE_NOT_NULL(ctx.InputVar(0), "input should be set");
    PADDLE_ENFORCE_NOT_NULL(ctx.OutputVar(0), "output should be set");
    ctx.Output<Tensor>(0)->Resize(framework::make_ddim({1}));
>>>>>>> 18cf0786
  }
};

class MeanOpMaker : public framework::OpProtoAndCheckerMaker {
 public:
  MeanOpMaker(framework::OpProto *proto, framework::OpAttrChecker *op_checker)
      : OpProtoAndCheckerMaker(proto, op_checker) {
    AddInput("X", "The input of mean op");
    AddOutput("Out", "The output of mean op").IgnoreGradient();
    AddComment("Mean Operator");
  }
};

class MeanGradOp : public framework::OperatorWithKernel {
 protected:
  void InferShape(const framework::InferShapeContext &ctx) const override {
    ctx.Output<Tensor>("X" + framework::kGradVarSuffix)
        ->Resize(ctx.Input<Tensor>("X")->dims());
  }
};

}  // namespace operators
}  // namespace paddle

namespace ops = paddle::operators;
REGISTER_OP(mean, ops::MeanOp, ops::MeanOpMaker);
REGISTER_OP_CPU_KERNEL(mean,
                       ops::MeanKernel<paddle::platform::CPUPlace, float>);
REGISTER_GRADIENT_OP(mean, mean_grad, ops::MeanGradOp);
REGISTER_OP_CPU_KERNEL(mean_grad,
                       ops::MeanGradKernel<paddle::platform::CPUPlace, float>);<|MERGE_RESOLUTION|>--- conflicted
+++ resolved
@@ -19,19 +19,10 @@
 
 class MeanOp : public framework::OperatorWithKernel {
  protected:
-<<<<<<< HEAD
-  void InferShape(const InferShapeContext &ctx) const override {
-    PADDLE_ENFORCE(ctx.InputVar("X") != nullptr,
-                   "Input of MeanOp must be initialized.");
+  void InferShape(const framework::InferShapeContext &ctx) const override {
+    PADDLE_ENFORCE_NOT_NULL(ctx.InputVar("X"),
+                            "Input of MeanOp must be initialized.");
     ctx.Output<Tensor>("Out")->Resize({1});
-=======
-  void InferShape(const framework::InferShapeContext &ctx) const override {
-    PADDLE_ENFORCE_EQ(ctx.InputSize(), 1, "Input size of AddOp must be one");
-    PADDLE_ENFORCE_EQ(ctx.OutputSize(), 1, "Output size of AddOp must be one");
-    PADDLE_ENFORCE_NOT_NULL(ctx.InputVar(0), "input should be set");
-    PADDLE_ENFORCE_NOT_NULL(ctx.OutputVar(0), "output should be set");
-    ctx.Output<Tensor>(0)->Resize(framework::make_ddim({1}));
->>>>>>> 18cf0786
   }
 };
 
