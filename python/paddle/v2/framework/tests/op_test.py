import unittest
import numpy as np
import itertools
import paddle.v2.framework.core as core
from paddle.v2.framework.op import Operator


def grad_var_name(var_name):
    return var_name + "@GRAD"


def create_op(scope, op_type, inputs, outputs, attrs):
    kwargs = dict()

    for in_name, in_dup in Operator.get_op_inputs(op_type):
        if in_name in inputs:
            kwargs[in_name] = []
            if in_dup:
                sub_in = inputs[in_name]
                for sub_in_name, _ in sub_in:
                    var = scope.new_var(sub_in_name)
                    kwargs[in_name].append(sub_in_name)
            else:
                var = scope.new_var(in_name)
                kwargs[in_name].append(in_name)

    for out_name, out_dup in Operator.get_op_outputs(op_type):
        if out_name in outputs:
            kwargs[out_name] = []
            if out_dup:
                sub_out = outputs[out_name]
                for sub_out_name, _ in sub_out:
                    var = scope.new_var(sub_out_name)
                    kwargs[out_name].append(sub_out_name)
            else:
                var = scope.new_var(out_name)
                kwargs[out_name].append(out_name)

    for attr_name in Operator.get_op_attr_names(op_type):
        if attr_name in attrs:
            kwargs[attr_name] = attrs[attr_name]

    return Operator(op_type, **kwargs)


def set_input(scope, op, inputs, place):
    for in_name, in_dup in Operator.get_op_inputs(op.type()):
        if in_name in inputs:
            if in_dup:
                sub_in = inputs[in_name]
                for sub_in_name, sub_in_val in sub_in:
                    var = scope.find_var(sub_in_name)
                    tensor = var.get_tensor()
                    sub_in_array = sub_in_val[0] \
                        if isinstance(sub_in_val, tuple) else sub_in_val
                    tensor.set_dims(sub_in_array.shape)
                    tensor.set(sub_in_array, place)
                    if isinstance(sub_in_val, tuple):
                        tensor.set_lod(sub_in_val[1])
            else:
                var = scope.find_var(in_name)
                tensor = var.get_tensor()
                in_val = inputs[in_name]
                in_array = in_val[0] if isinstance(in_val, tuple) else in_val
                tensor.set_dims(in_array.shape)
                tensor.set(in_array, place)
                if isinstance(in_val, tuple):
                    tensor.set_lod(in_val[1])


def set_output_grad(scope, op, outputs, place):
    for out_name, out_dup in Operator.get_op_outputs(op.type()):
        if out_name in outputs:
            if out_dup:
                sub_out = outputs[out_name]
                for sub_out_name, _ in sub_out:
                    out_tensor = scope.find_var(sub_out_name).get_tensor()
                    grad_tensor = scope.new_var(grad_var_name(
                        sub_out_name)).get_tensor()
                    grad_tensor.set_dims(out_tensor.shape())
                    data = np.ones(out_tensor.shape(), dtype=np.float32)
                    grad_tensor.set(data, place)
            else:
                out_tensor = scope.find_var(out_name).get_tensor()
                grad_tensor = scope.new_var(grad_var_name(out_name)).get_tensor(
                )
                grad_tensor.set_dims(out_tensor.shape())
                data = np.ones(out_tensor.shape(), dtype=np.float32)
                grad_tensor.set(data, place)


def get_numeric_gradient(scope,
                         op,
                         inputs,
                         input_to_check,
                         output_names,
                         delta=0.005,
                         in_place=False):

    set_input(scope, op, inputs, core.CPUPlace())
    op.infer_shape(scope)

    tensor_to_check = scope.find_var(input_to_check).get_tensor()

    def product(dim):
        return reduce(lambda a, b: a * b, dim, 1)

    ctx = core.DeviceContext.create(core.CPUPlace())

    def get_output():
        sum = 0.0
        for output_name in output_names:
            op.run(scope, ctx)
            sum += np.array(scope.find_var(output_name).get_tensor()).sum()
        return sum

    tensor_to_check = scope.find_var(input_to_check).get_tensor()
    tensor_size = product(tensor_to_check.get_dims())
    gradient_flat = np.zeros(shape=(tensor_size, ), dtype='float32')
    # we only compute gradient of one element each time.
    # we use a for loop to compute the gradient of every element.
    for i in xrange(tensor_size):
        if in_place:
            set_input(scope, op, inputs, core.CPUPlace())

        # get one input element throw it's index i.
        origin = tensor_to_check.get_float_element(i)
        # add delta to it, run op and then get the sum of the result tensor.
        x_pos = origin + delta
        tensor_to_check.set_float_element(i, x_pos)
        y_pos = get_output()

        if in_place:
            set_input(scope, op, inputs, core.CPUPlace())

        x_neg = origin - delta
        tensor_to_check.set_float_element(i, x_neg)
        y_neg = get_output()

        tensor_to_check.set_float_element(i, origin)
        gradient_flat[i] = (y_pos - y_neg) / delta / 2

    return gradient_flat.reshape(tensor_to_check.get_dims())


def get_backward_op(scope, op, no_grad_set):
    backward_op = core.Operator.backward(op, no_grad_set)
    for input in backward_op.input_vars():
        var = scope.new_var(input)
        var.get_tensor()
    for output in backward_op.output_vars():
        var = scope.new_var(output)
        var.get_tensor()
    return backward_op


def get_gradient(scope, op, inputs, outputs, grad_name, place,
                 no_grad_set=None):
    ctx = core.DeviceContext.create(place)

    set_input(scope, op, inputs, place)

    op.infer_shape(scope)
    op.run(scope, ctx)

    if no_grad_set is None:
        no_grad_set = set()

    backward_op = get_backward_op(scope, op, no_grad_set)
    set_output_grad(scope, op, outputs, place)

    backward_op.infer_shape(scope)
    backward_op.run(scope, ctx)

    out = np.array(scope.find_var(grad_name).get_tensor())
    return out


class OpTest(unittest.TestCase):
    def check_output_with_place(self, place, atol):
        self.scope = core.Scope()
        op_inputs = self.inputs if hasattr(self, "inputs") else dict()
        op_outputs = self.outputs if hasattr(self, "outputs") else dict()
        op_attrs = self.attrs if hasattr(self, "attrs") else dict()
        self.op = create_op(self.scope, self.op_type, op_inputs, op_outputs,
                            op_attrs)
        if isinstance(place, core.GPUPlace) and not self.op.support_gpu():
            return
        set_input(self.scope, self.op, self.inputs, place)
        self.op.infer_shape(self.scope)
        ctx = core.DeviceContext.create(place)
        self.op.run(self.scope, ctx)

        for out_name, out_dup in Operator.get_op_outputs(self.op.type()):
            if out_name not in self.outputs:
                continue

            if out_dup:
                sub_out = self.outputs[out_name]
                if not isinstance(sub_out, list):
                    raise AssertionError("sub_out type %s is not list",
                                         type(sub_out))

                for sub_out_name, expect in sub_out:
                    actual = np.array(
                        self.scope.find_var(sub_out_name).get_tensor())
                    self.assertTrue(
                        np.allclose(
<<<<<<< HEAD
                            actual, expect, atol=atol),
                        "output name: " + out_name + " has diff.")
=======
                            actual, expect, atol=1e-05),
                        "output name: " + out_name + " has diff")
>>>>>>> 414a7a1e
            else:
                actual = np.array(self.scope.find_var(out_name).get_tensor())
                expect = self.outputs[out_name]

                self.assertTrue(
                    np.allclose(
<<<<<<< HEAD
                        actual, expect, atol=atol),
                    "output name: " + out_name + " has diff.")
=======
                        actual, expect, atol=1e-05),
                    "output name: " + out_name + " has diff")
>>>>>>> 414a7a1e

    def check_output(self, atol=1e-5):
        places = [core.CPUPlace()]
        if core.is_compile_gpu():
            places.append(core.GPUPlace(0))
        for place in places:
            self.check_output_with_place(place, atol)

    def __assert_is_close(self, numeric_grads, analytic_grads, names,
                          max_relative_error, msg_prefix):

        for a, b, name in itertools.izip(numeric_grads, analytic_grads, names):
            abs_a = np.abs(a)
            abs_a[abs_a < 1e-3] = 1

            diff_mat = np.abs(a - b) / abs_a
            max_diff = np.max(diff_mat)

            def err_msg():
                offset = np.argmax(diff_mat > max_relative_error)
                return ("%s Variable %s max gradient diff %f over limit %f, "
                        "the first error element is %d") % (
                            msg_prefix, name, max_diff, max_relative_error,
                            offset)

            self.assertLessEqual(max_diff, max_relative_error, err_msg())

    def check_grad(self,
                   inputs_to_check,
                   output_names,
                   no_grad_set=None,
                   in_place=False,
                   max_relative_error=0.005):
        self.scope = core.Scope()
        op_inputs = self.inputs if hasattr(self, "inputs") else dict()
        op_outputs = self.outputs if hasattr(self, "outputs") else dict()
        op_attrs = self.attrs if hasattr(self, "attrs") else dict()
        self.op = create_op(self.scope, self.op_type, op_inputs, op_outputs,
                            op_attrs)
        if no_grad_set is None:
            no_grad_set = set()

        if not type(output_names) is list:
            output_names = [output_names]

        numeric_grads = [
            get_numeric_gradient(
                self.scope,
                self.op,
                self.inputs,
                input_to_check,
                output_names,
                in_place=in_place) for input_to_check in inputs_to_check
        ]
        grad_names = [
            grad_var_name(input_to_check) for input_to_check in inputs_to_check
        ]

        cpu_place = core.CPUPlace()
        cpu_analytic_grads = [
            get_gradient(self.scope, self.op, self.inputs, self.outputs,
                         grad_name, cpu_place, no_grad_set)
            for grad_name in grad_names
        ]

        self.__assert_is_close(numeric_grads, cpu_analytic_grads, grad_names,
                               max_relative_error,
                               "Gradient Check On %s" % str(cpu_place))

        if core.is_compile_gpu() and self.op.support_gpu():
            gpu_place = core.GPUPlace(0)
            gpu_analytic_grads = [
                get_gradient(self.scope, self.op, self.inputs, self.outputs,
                             grad_name, gpu_place, no_grad_set)
                for grad_name in grad_names
            ]

            self.__assert_is_close(numeric_grads, gpu_analytic_grads,
                                   grad_names, max_relative_error,
                                   "Gradient Check On %s" % str(gpu_place))

            for c_grad, g_grad, name in itertools.izip(
                    cpu_analytic_grads, gpu_analytic_grads, grad_names):
                self.assertTrue(
                    np.allclose(
                        c_grad, g_grad, atol=1e-4),
                    "output name: " + name + " has diff")<|MERGE_RESOLUTION|>--- conflicted
+++ resolved
@@ -206,26 +206,16 @@
                         self.scope.find_var(sub_out_name).get_tensor())
                     self.assertTrue(
                         np.allclose(
-<<<<<<< HEAD
                             actual, expect, atol=atol),
                         "output name: " + out_name + " has diff.")
-=======
-                            actual, expect, atol=1e-05),
-                        "output name: " + out_name + " has diff")
->>>>>>> 414a7a1e
             else:
                 actual = np.array(self.scope.find_var(out_name).get_tensor())
                 expect = self.outputs[out_name]
 
                 self.assertTrue(
                     np.allclose(
-<<<<<<< HEAD
                         actual, expect, atol=atol),
                     "output name: " + out_name + " has diff.")
-=======
-                        actual, expect, atol=1e-05),
-                    "output name: " + out_name + " has diff")
->>>>>>> 414a7a1e
 
     def check_output(self, atol=1e-5):
         places = [core.CPUPlace()]
