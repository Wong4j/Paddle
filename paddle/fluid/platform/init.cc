/* Copyright (c) 2016 PaddlePaddle Authors. All Rights Reserved.

Licensed under the Apache License, Version 2.0 (the "License");
you may not use this file except in compliance with the License.
You may obtain a copy of the License at

    http://www.apache.org/licenses/LICENSE-2.0

Unless required by applicable law or agreed to in writing, software
distributed under the License is distributed on an "AS IS" BASIS,
WITHOUT WARRANTIES OR CONDITIONS OF ANY KIND, either express or implied.
See the License for the specific language governing permissions and
limitations under the License. */
#include <string.h>  // for strdup
#include <algorithm>
#include <stdexcept>
#include <string>

#include "paddle/fluid/framework/operator.h"
#include "paddle/fluid/platform/cpu_helper.h"
#include "paddle/fluid/platform/cpu_info.h"
#include "paddle/fluid/platform/device_context.h"
#include "paddle/fluid/platform/init.h"
#include "paddle/fluid/platform/place.h"
#include "paddle/fluid/string/piece.h"

DEFINE_int32(paddle_num_threads, 1,
             "Number of threads for each paddle instance.");

namespace paddle {
namespace framework {

std::once_flag gflags_init_flag;
std::once_flag p2p_init_flag;

void InitGflags(std::vector<std::string> argv) {
  std::call_once(gflags_init_flag, [&]() {
    argv.insert(argv.begin(), "dummy");
    int argc = argv.size();
    char **arr = new char *[argv.size()];
    std::string line;
    for (size_t i = 0; i < argv.size(); i++) {
      arr[i] = &argv[i][0];
      line += argv[i];
      line += ' ';
    }
    google::ParseCommandLineFlags(&argc, &arr, true);
    VLOG(1) << "Init commandline: " << line;
  });
}

void InitP2P(std::vector<int> devices) {
#ifdef PADDLE_WITH_CUDA
  std::call_once(p2p_init_flag, [&]() {
    int count = devices.size();
    for (int i = 0; i < count; ++i) {
      for (int j = 0; j < count; ++j) {
        if (devices[i] == devices[j]) continue;
        int can_acess = -1;
        PADDLE_ENFORCE(
            cudaDeviceCanAccessPeer(&can_acess, devices[i], devices[j]),
            "Failed to test P2P access.");
        if (can_acess != 1) {
          LOG(WARNING) << "Cannot enable P2P access from " << devices[i]
                       << " to " << devices[j];
        } else {
          cudaSetDevice(devices[i]);
          cudaDeviceEnablePeerAccess(devices[j], 0);
        }
      }
    }
  });
#endif
}

void InitDevices(bool init_p2p) {
  /*Init all available devices by default */
  std::vector<int> devices;
#ifdef PADDLE_WITH_CUDA
  try {
    int count = platform::GetCUDADeviceCount();
    for (int i = 0; i < count; ++i) {
      devices.push_back(i);
    }
  } catch (const std::exception &exp) {
    LOG(WARNING) << "Compiled with WITH_GPU, but no GPU found in runtime.";
  }
#endif
  InitDevices(init_p2p, devices);
}

void InitDevices(bool init_p2p, const std::vector<int> devices) {
  std::vector<platform::Place> places;
  int count = 0;
#ifdef PADDLE_WITH_CUDA
  try {
    count = platform::GetCUDADeviceCount();
  } catch (const std::exception &exp) {
    LOG(WARNING) << "Compiled with WITH_GPU, but no GPU found in runtime.";
  }
#endif

  for (size_t i = 0; i < devices.size(); ++i) {
    if (devices[i] >= count || devices[i] < 0) {
      LOG(WARNING) << "Invalid devices id.";
      continue;
    }
    places.emplace_back(platform::CUDAPlace(devices[i]));
  }
  if (init_p2p) {
    InitP2P(devices);
  }
  places.emplace_back(platform::CPUPlace());
  platform::DeviceContextPool::Init(places);

// windows has no support for openblas multi-thread
#ifdef _WIN32
    if (FLAGS_paddle_num_threads > 1) {
        FLAGS_paddle_num_threads = 1;
    }
#endif

#ifndef PADDLE_WITH_MKLDNN
  platform::SetNumThreads(FLAGS_paddle_num_threads);
#endif

#if !defined(_WIN32) && !defined(__APPLE__) && !defined(__OSX__)
  if (platform::jit::MayIUse(platform::jit::avx)) {
#ifndef __AVX__
    LOG(WARNING) << "AVX is available, Please re-compile on local machine";
#endif
  }

// Throw some informations when CPU instructions mismatch.
#define AVX_GUIDE(compiletime, runtime)                                     \
  LOG(FATAL)                                                                \
      << "This version is compiled on higher instruction(" #compiletime     \
         ") system, you may encounter illegal instruction error running on" \
         " your local CPU machine. Please reinstall the " #runtime          \
         " version or compile from source code."

#ifdef __AVX512F__
  if (!platform::jit::MayIUse(platform::jit::avx512f)) {
    if (platform::jit::MayIUse(platform::jit::avx2)) {
      AVX_GUIDE(AVX512, AVX2);
    } else if (platform::jit::MayIUse(platform::jit::avx)) {
      AVX_GUIDE(AVX512, AVX);
    } else {
      AVX_GUIDE(AVX512, NonAVX);
    }
  }
#endif

#ifdef __AVX2__
  if (!platform::jit::MayIUse(platform::jit::avx2)) {
    if (platform::jit::MayIUse(platform::jit::avx)) {
      AVX_GUIDE(AVX2, AVX);
    } else {
      AVX_GUIDE(AVX2, NonAVX);
    }
  }
#endif

#ifdef __AVX__
  if (!platform::jit::MayIUse(platform::jit::avx)) {
    AVX_GUIDE(AVX, NonAVX);
  }
#endif
#undef AVX_GUIDE

#endif
}

void InitGLOG(const std::string &prog_name) {
  // glog will not hold the ARGV[0] inside.
  // Use strdup to alloc a new string.
  google::InitGoogleLogging(strdup(prog_name.c_str()));
<<<<<<< HEAD
#ifndef _WIN32
=======
#if !defined(_WIN32)
>>>>>>> b03a44e0
  google::InstallFailureSignalHandler();
#endif
}

}  // namespace framework
}  // namespace paddle<|MERGE_RESOLUTION|>--- conflicted
+++ resolved
@@ -175,11 +175,7 @@
   // glog will not hold the ARGV[0] inside.
   // Use strdup to alloc a new string.
   google::InitGoogleLogging(strdup(prog_name.c_str()));
-<<<<<<< HEAD
-#ifndef _WIN32
-=======
 #if !defined(_WIN32)
->>>>>>> b03a44e0
   google::InstallFailureSignalHandler();
 #endif
 }
