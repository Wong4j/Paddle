// Copyright (c) 2018 PaddlePaddle Authors. All Rights Reserved.
//
// Licensed under the Apache License, Version 2.0 (the "License");
// you may not use this file except in compliance with the License.
// You may obtain a copy of the License at
//
//     http://www.apache.org/licenses/LICENSE-2.0
//
// Unless required by applicable law or agreed to in writing, software
// distributed under the License is distributed on an "AS IS" BASIS,
// WITHOUT WARRANTIES OR CONDITIONS OF ANY KIND, either express or implied.
// See the License for the specific language governing permissions and
// limitations under the License.

#pragma once

<<<<<<< HEAD
#include <algorithm>
#include <iterator>
=======
#include <glog/logging.h>
#include <sys/time.h>
#include <chrono>  // NOLINT
>>>>>>> 3c957af1
#include <numeric>
#include <sstream>
#include <string>
#include <vector>
<<<<<<< HEAD
#include "paddle/fluid/inference/api/paddle_inference_api.h"
#include "paddle/fluid/inference/api/timer.h"
=======
#include "paddle/fluid/string/printf.h"
#include "paddle_inference_api.h"
>>>>>>> 3c957af1

namespace paddle {
namespace inference {

<<<<<<< HEAD
=======
// Timer for timer
class Timer {
 public:
  std::chrono::high_resolution_clock::time_point start;
  std::chrono::high_resolution_clock::time_point startu;

  void tic() { start = std::chrono::high_resolution_clock::now(); }
  double toc() {
    startu = std::chrono::high_resolution_clock::now();
    std::chrono::duration<double> time_span =
        std::chrono::duration_cast<std::chrono::duration<double>>(startu -
                                                                  start);
    double used_time_ms = static_cast<double>(time_span.count()) * 1000.0;
    return used_time_ms;
  }
};

>>>>>>> 3c957af1
static void split(const std::string &str, char sep,
                  std::vector<std::string> *pieces) {
  pieces->clear();
  if (str.empty()) {
    return;
  }
  size_t pos = 0;
  size_t next = str.find(sep, pos);
  while (next != std::string::npos) {
    pieces->push_back(str.substr(pos, next - pos));
    pos = next + 1;
    next = str.find(sep, pos);
  }
  if (!str.substr(pos).empty()) {
    pieces->push_back(str.substr(pos));
  }
}
static void split_to_float(const std::string &str, char sep,
                           std::vector<float> *fs) {
  std::vector<std::string> pieces;
  split(str, sep, &pieces);
  std::transform(pieces.begin(), pieces.end(), std::back_inserter(*fs),
                 [](const std::string &v) { return std::stof(v); });
}
static void split_to_int64(const std::string &str, char sep,
                           std::vector<int64_t> *is) {
  std::vector<std::string> pieces;
  split(str, sep, &pieces);
  std::transform(pieces.begin(), pieces.end(), std::back_inserter(*is),
                 [](const std::string &v) { return std::stoi(v); });
}
template <typename T>
std::string to_string(const std::vector<T> &vec) {
  std::stringstream ss;
  for (const auto &c : vec) {
    ss << c << " ";
  }
  return ss.str();
}
template <>
std::string to_string<std::vector<float>>(
    const std::vector<std::vector<float>> &vec);

template <>
std::string to_string<std::vector<std::vector<float>>>(
    const std::vector<std::vector<std::vector<float>>> &vec);

template <typename T>
int VecReduceToInt(const std::vector<T> &v) {
  return std::accumulate(v.begin(), v.end(), 1, [](T a, T b) { return a * b; });
}

template <typename T>
static void TensorAssignData(PaddleTensor *tensor,
                             const std::vector<std::vector<T>> &data) {
  // Assign buffer
  int num_elems = VecReduceToInt(tensor->shape);
  tensor->data.Resize(sizeof(T) * num_elems);
  int c = 0;
  for (const auto &f : data) {
    for (T v : f) {
      static_cast<T *>(tensor->data.data())[c++] = v;
    }
  }
}

template <typename T>
static int ZeroCopyTensorAssignData(ZeroCopyTensor *tensor,
                                    const std::vector<std::vector<T>> &data) {
  int size{0};
  auto *ptr = tensor->mutable_data<T>(PaddlePlace::kCPU);
  int c = 0;
  for (const auto &f : data) {
    for (T v : f) {
      ptr[c++] = v;
    }
  }
  return size;
}

static std::string DescribeTensor(const PaddleTensor &tensor) {
  std::stringstream os;
  os << "Tensor [" << tensor.name << "]\n";
  os << " - type: ";
  switch (tensor.dtype) {
    case PaddleDType::FLOAT32:
      os << "float32";
      break;
    case PaddleDType::INT64:
      os << "int64";
      break;
    default:
      os << "unset";
  }
  os << '\n';

  os << " - shape: " << to_string(tensor.shape) << '\n';
  os << " - lod: ";
  for (auto &l : tensor.lod) {
    os << to_string(l) << "; ";
  }
  os << "\n";
  os << " - data: ";

  int dim = VecReduceToInt(tensor.shape);
  for (int i = 0; i < dim; i++) {
    os << static_cast<float *>(tensor.data.data())[i] << " ";
  }
  os << '\n';
  return os.str();
}

static void PrintTime(int batch_size, int repeat, int num_threads, int tid,
                      double latency, int epoch = 1) {
  LOG(INFO) << "====== batch_size: " << batch_size << ", repeat: " << repeat
            << ", threads: " << num_threads << ", thread id: " << tid
            << ", latency: " << latency << "ms, fps: " << 1 / (latency / 1000.f)
            << " ======";
  if (epoch > 1) {
    int samples = batch_size * epoch;
    LOG(INFO) << "====== sample number: " << samples
              << ", average latency of each sample: " << latency / samples
              << "ms ======";
  }
}

}  // namespace inference
}  // namespace paddle<|MERGE_RESOLUTION|>--- conflicted
+++ resolved
@@ -14,49 +14,22 @@
 
 #pragma once
 
-<<<<<<< HEAD
+#include <glog/logging.h>
+
 #include <algorithm>
+#include <chrono>  // NOLINT
 #include <iterator>
-=======
-#include <glog/logging.h>
-#include <sys/time.h>
-#include <chrono>  // NOLINT
->>>>>>> 3c957af1
 #include <numeric>
 #include <sstream>
 #include <string>
 #include <vector>
-<<<<<<< HEAD
-#include "paddle/fluid/inference/api/paddle_inference_api.h"
-#include "paddle/fluid/inference/api/timer.h"
-=======
 #include "paddle/fluid/string/printf.h"
 #include "paddle_inference_api.h"
->>>>>>> 3c957af1
+#include "timer.h"
 
 namespace paddle {
 namespace inference {
 
-<<<<<<< HEAD
-=======
-// Timer for timer
-class Timer {
- public:
-  std::chrono::high_resolution_clock::time_point start;
-  std::chrono::high_resolution_clock::time_point startu;
-
-  void tic() { start = std::chrono::high_resolution_clock::now(); }
-  double toc() {
-    startu = std::chrono::high_resolution_clock::now();
-    std::chrono::duration<double> time_span =
-        std::chrono::duration_cast<std::chrono::duration<double>>(startu -
-                                                                  start);
-    double used_time_ms = static_cast<double>(time_span.count()) * 1000.0;
-    return used_time_ms;
-  }
-};
-
->>>>>>> 3c957af1
 static void split(const std::string &str, char sep,
                   std::vector<std::string> *pieces) {
   pieces->clear();
