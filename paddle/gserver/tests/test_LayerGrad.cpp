/* Copyright (c) 2016 PaddlePaddle Authors. All Rights Reserve.

Licensed under the Apache License, Version 2.0 (the "License");
you may not use this file except in compliance with the License.
You may obtain a copy of the License at

    http://www.apache.org/licenses/LICENSE-2.0

Unless required by applicable law or agreed to in writing, software
distributed under the License is distributed on an "AS IS" BASIS,
WITHOUT WARRANTIES OR CONDITIONS OF ANY KIND, either express or implied.
See the License for the specific language governing permissions and
limitations under the License. */

#include <gtest/gtest.h>
#include <string>
#include <vector>
#include "ModelConfig.pb.h"
#include "paddle/gserver/layers/DataLayer.h"
#include "paddle/math/MathUtils.h"
#include "paddle/trainer/Trainer.h"

#include "LayerGradUtil.h"
#include "paddle/testing/TestUtil.h"

using namespace paddle;  // NOLINT
using namespace std;     // NOLINT

DECLARE_bool(use_gpu);
DECLARE_int32(gpu_id);
DECLARE_double(checkgrad_eps);
DECLARE_bool(thread_local_rand_use_global_seed);
DECLARE_bool(prev_batch_state);

TEST(Operator, dot_mul) {
  TestConfig config;
  config.layerConfig.set_size(10);

  config.inputDefs.push_back({INPUT_DATA, "layer_0", 10, 0});
  config.inputDefs.push_back({INPUT_DATA, "layer_1", 10, 0});
  config.layerConfig.add_inputs();
  config.layerConfig.add_inputs();

  OperatorConfig& operatorConf = *config.layerConfig.add_operator_confs();
  operatorConf.set_type("dot_mul");
  operatorConf.set_dotmul_scale(-1);

  testOperatorGrad(config, operatorConf, 100, false, false);
}

TEST(Projection, context) {
  for (auto contextStart : {-5, -3, -1, 0, 3}) {
    for (auto contextLength : {1, 2, 5, 7}) {
      for (auto batchSize : {1, 2, 5, 20, 50}) {
        for (auto trainablePadding : {false, true}) {
          LOG(INFO) << " contextStart=" << contextStart
                    << " contextLength=" << contextLength
                    << " batchSize=" << batchSize
                    << " trainablePadding=" << trainablePadding;
          ProjectionConfig conf;
          conf.set_type("context");
          conf.set_input_size(10);
          conf.set_context_start(contextStart);
          conf.set_context_length(contextLength);
          conf.set_trainable_padding(trainablePadding);
          conf.set_output_size(conf.context_length() * conf.input_size());
          int pad =
              std::max(0, -conf.context_start()) +
              std::max(0, conf.context_start() + conf.context_length() - 1);
          for (auto useGpu : {false, true}) {
            testProjectionGrad(
                conf,
                INPUT_SEQUENCE_DATA,
                trainablePadding ? conf.input_size() * pad : 0,
                batchSize,
                useGpu,
                contextStart + contextLength <= 1);  // = testState
          }
        }
      }
    }
  }
}

TEST(Projection, trans_fc) {
  ProjectionConfig conf;
  conf.set_type("trans_fc");
  conf.set_input_size(50);
  conf.set_output_size(20);
  for (auto useGpu : {false, true}) {
    testProjectionGrad(conf,
                       INPUT_DATA,
                       /* parameterSize */ 1000,
                       /* batchSize */ 100,
                       useGpu);
  }
}

TEST(Projection, fc) {
  ProjectionConfig conf;
  conf.set_type("fc");
  conf.set_input_size(10);
  conf.set_output_size(20);
  for (auto useGpu : {false, true}) {
    testProjectionGrad(conf,
                       INPUT_DATA,
                       /* parameterSize */ 200,
                       /* batchSize */ 100,
                       useGpu);
  }
}

TEST(Projection, dot_mul) {
  ProjectionConfig conf;
  conf.set_type("dot_mul");
  conf.set_input_size(20);
  conf.set_output_size(20);
  for (auto useGpu : {false, true}) {
    testProjectionGrad(conf,
                       INPUT_DATA,
                       /* parameterSize */ 20,
                       /* batchSize */ 100,
                       useGpu);
  }
}

TEST(Projection, table) {
  ProjectionConfig conf;
  conf.set_type("table");
  conf.set_input_size(10);
  conf.set_output_size(20);
  for (auto useGpu : {false, true}) {
    testProjectionGrad(conf,
                       INPUT_LABEL,
                       /* parameterSize */ 200,
                       /* batchSize */ 100,
                       useGpu);
  }
}

TEST(Projection, identity) {
  ProjectionConfig conf;
  conf.set_type("identity");
  conf.set_input_size(10);
  conf.set_output_size(10);
  for (auto useGpu : {false, true}) {
    testProjectionGrad(conf,
                       INPUT_DATA,
                       /* parameterSize */ 0,
                       /* batchSize */ 100,
                       useGpu);
  }
}

TEST(Projection, slice) {
  ProjectionConfig conf;
  conf.set_type("slice");
  conf.set_input_size(100);
  SliceConfig& slice1 = *conf.add_slices();
  slice1.set_start(10);
  slice1.set_end(20);
  SliceConfig& slice2 = *conf.add_slices();
  slice2.set_start(50);
  slice2.set_end(70);
  conf.set_output_size(30);
  for (auto useGpu : {false, true}) {
    testProjectionGrad(conf,
                       INPUT_DATA,
                       /* parameterSize */ 0,
                       /* batchSize */ 10,
                       useGpu);
  }
}

TEST(Projection, scaling) {
  ProjectionConfig conf;
  conf.set_type("scaling");
  conf.set_input_size(10);
  conf.set_output_size(10);
  for (auto useGpu : {false}) {
    testProjectionGrad(conf,
                       INPUT_DATA,
                       /* parameterSize */ 1,
                       /* batchSize */ 100,
                       useGpu);
  }
}

void testProjectionConv(size_t groups, bool isDeconv) {
  const int NUM_FILTERS = 18;
  const int FILTER_SIZE = 2;
  const int FILTER_SIZE_Y = 4;
  const int CHANNELS = 3;
  const int IMAGE_SIZE = 16;

  ProjectionConfig conf;
  if (isDeconv) {
    conf.set_type("convt");
  } else {
    conf.set_type("conv");
  }
  conf.set_num_filters(NUM_FILTERS);

  ConvConfig* conv = conf.mutable_conv_conf();
  conv->set_filter_size(FILTER_SIZE);
  conv->set_filter_size_y(FILTER_SIZE_Y);
  conv->set_channels(CHANNELS);
  conv->set_padding(0);
  conv->set_padding_y(1);
  conv->set_stride(2);
  conv->set_stride_y(2);
  conv->set_groups(groups);
  if (isDeconv) {
    conv->set_filter_channels(NUM_FILTERS / conv->groups());
  } else {
    conv->set_filter_channels(conv->channels() / conv->groups());
  }
  conv->set_img_size(IMAGE_SIZE);
  int output_x = outputSize(conv->img_size(),
                            conv->filter_size(),
                            conv->padding(),
                            conv->stride(),
                            /* caffeMode */ true);
  int output_y = outputSize(conv->img_size(),
                            conv->filter_size_y(),
                            conv->padding_y(),
                            conv->stride_y(),
                            /* caffeMode */ true);
  conv->set_output_x(output_x);
  conv->set_output_y(output_y);
  if (isDeconv) {
    conf.set_input_size(output_x * output_y * CHANNELS);
    conf.set_output_size(IMAGE_SIZE * IMAGE_SIZE * NUM_FILTERS);
  } else {
    conf.set_input_size(IMAGE_SIZE * IMAGE_SIZE * CHANNELS);
    conf.set_output_size(output_x * output_y * NUM_FILTERS);
  }

  testProjectionGrad(conf,
                     INPUT_DATA,
                     /* parameterSize */ NUM_FILTERS * CHANNELS * FILTER_SIZE *
                         FILTER_SIZE_Y / groups,
                     /* batchSize */ 100,
                     true,
                     false,
                     NUM_FILTERS,
                     true);
}

#ifndef PADDLE_ONLY_CPU
TEST(Projection, conv) {
  /// test ConvProjection
  testProjectionConv(1, false);
  testProjectionConv(3, false);
  /// test ConvTransProjection
  testProjectionConv(1, true);
  testProjectionConv(3, true);
}
#endif

TEST(Layer, BilinearInterpLayer) {
  TestConfig config;
  config.layerConfig.set_type("bilinear_interp");
  config.biasSize = 0;
  config.inputDefs.push_back({INPUT_DATA, "layer_0", 4096, 0});

  LayerInputConfig* input = config.layerConfig.add_inputs();
  BilinearInterpConfig* bilinear = input->mutable_bilinear_interp_conf();
  ImageConfig* image = bilinear->mutable_image_conf();
  image->set_img_size(32);
  image->set_img_size_y(32);
  image->set_channels(4);

  for (auto useGpu : {false, true}) {
    for (auto outSize : {32, 64}) {
      bilinear->set_out_size_x(outSize);
      bilinear->set_out_size_y(outSize);
      testLayerGrad(config, "bilinear_interp", 10, false, useGpu);
    }
  }
}

TEST(Layer, concat) {
  TestConfig config;
  config.biasSize = 0;
  config.layerConfig.set_type("concat");
  config.layerConfig.set_size(15);
  config.layerConfig.set_active_type("sigmoid");

  config.inputDefs.push_back({INPUT_DATA, "layer_0", 5, 0});
  config.layerConfig.add_inputs();
  config.inputDefs.push_back({INPUT_DATA, "layer_1", 10, 0});
  config.layerConfig.add_inputs();

  for (auto useGpu : {false, true}) {
    testLayerGrad(config, "concat", 100, false, useGpu);
  }
}

TEST(Layer, AddtoLayer) {
  TestConfig config;
  config.biasSize = 0;
  config.layerConfig.set_type("addto");
  config.layerConfig.set_size(10);
  config.layerConfig.set_active_type("sigmoid");

  config.inputDefs.push_back({INPUT_DATA, "layer_0", 10, 0});
  config.layerConfig.add_inputs();
  config.inputDefs.push_back({INPUT_DATA, "layer_1", 10, 0});
  config.layerConfig.add_inputs();

  for (auto useGpu : {false, true}) {
    testLayerGrad(config, "addto", 100, false, useGpu);
  }
}

TEST(Layer, CTCLayer) {
  TestConfig config;
  config.layerConfig.set_type("ctc");
  config.layerConfig.set_norm_by_times(false);
  config.layerConfig.set_size(10);
  config.biasSize = 0;

  config.inputDefs.push_back({INPUT_SEQUENCE_DATA, "layer_0", 10, 0});
  config.inputDefs.push_back({INPUT_SEQUENCE_LABEL, "layer_1", 10, 0});
  config.layerConfig.add_inputs();
  config.layerConfig.add_inputs();

  for (auto useGpu : {false, true}) {
    testLayerGrad(config,
                  "ctc",
                  100,
                  /* trans */ false, /* useGpu */
                  useGpu);
  }
}

TEST(Layer, cosSimLayer) {
  TestConfig config;
  config.layerConfig.set_type("cos");
  config.layerConfig.set_size(1);
  config.biasSize = 0;

  config.inputDefs.push_back({INPUT_DATA, "layer_0", 50, 0});
  config.inputDefs.push_back({INPUT_DATA, "layer_1", 50, 0});
  config.layerConfig.add_inputs();
  config.layerConfig.add_inputs();

  for (auto useGpu : {false, true}) {
    testLayerGrad(config, "cos", 100, false, useGpu);
  }
}

TEST(Layer, CosSimVecMatLayer) {
  TestConfig config;
  config.layerConfig.set_type("cos_vm");
  config.layerConfig.set_size(5);  // output size
  config.layerConfig.set_cos_scale(2.0);

  config.inputDefs.push_back({INPUT_DATA, "layer_0", 20, 0});
  config.layerConfig.add_inputs();
  config.inputDefs.push_back({INPUT_DATA, "layer_1", 100, 0});
  config.layerConfig.add_inputs();

  for (auto useGpu : {false, true}) {
    testLayerGrad(config, "cos_vm", 100, false, useGpu);
  }
}

void testDepthwiseConvLayer(const string& type, bool useGpu) {
  TestConfig config;
  config.biasSize = 32;
  config.layerConfig.set_type(type);
  config.layerConfig.set_num_filters(32);
  config.layerConfig.set_partial_sum(1);
  config.layerConfig.set_shared_biases(true);

  config.inputDefs.push_back({INPUT_DATA, "layer_0", 2048, 192});
  LayerInputConfig* input = config.layerConfig.add_inputs();
  ConvConfig* conv = input->mutable_conv_conf();
  conv->set_filter_size(2);
  conv->set_filter_size_y(3);
  conv->set_channels(16);
  conv->set_padding(0);
  conv->set_padding_y(1);
  conv->set_stride(2);
  conv->set_stride_y(2);
  conv->set_groups(16);
  conv->set_filter_channels(conv->channels() / conv->groups());
  conv->set_img_size(16);
  conv->set_img_size_y(8);
  conv->set_output_x(outputSize(conv->img_size(),
                                conv->filter_size(),
                                conv->padding(),
                                conv->stride(),
                                /* caffeMode */ true));
  conv->set_output_y(outputSize(conv->img_size_y(),
                                conv->filter_size_y(),
                                conv->padding_y(),
                                conv->stride_y(),
                                /* caffeMode */ true));
  config.layerConfig.set_size(conv->output_x() * conv->output_y() *
                              config.layerConfig.num_filters());

  testLayerGrad(config, "depthwise_conv", 100, false, useGpu);
  // Use small batch_size and useWeight=true to test biasGrad
  testLayerGrad(config, "depthwise_conv", 2, false, useGpu, true, 0.02);
}

TEST(Layer, depthwiseConvLayer) {
  //  'depthwise_conv' is a sepecial case of 'exconv' whose
  //  groups size equals to the input channels size.
  testDepthwiseConvLayer("exconv", /* useGpu= */ false);
#ifndef PADDLE_ONLY_CPU
  testDepthwiseConvLayer("exconv", /* useGpu= */ true);
#endif
}

void testConvLayer(const string& type, bool trans, bool useGpu) {
  TestConfig config;
  config.biasSize = 16;
  config.layerConfig.set_type(type);
  config.layerConfig.set_num_filters(16);
  config.layerConfig.set_partial_sum(1);
  config.layerConfig.set_shared_biases(true);

  config.inputDefs.push_back({INPUT_DATA, "layer_0", 384, 288});
  LayerInputConfig* input = config.layerConfig.add_inputs();
  ConvConfig* conv = input->mutable_conv_conf();
  conv->set_filter_size(2);
  conv->set_filter_size_y(3);
  conv->set_channels(3);
  conv->set_padding(0);
  conv->set_padding_y(1);
  conv->set_stride(2);
  conv->set_stride_y(2);
  conv->set_groups(1);
  conv->set_filter_channels(conv->channels() / conv->groups());
  conv->set_img_size(16);
  conv->set_img_size_y(8);
  conv->set_output_x(outputSize(conv->img_size(),
                                conv->filter_size(),
                                conv->padding(),
                                conv->stride(),
                                /* caffeMode */ true));
  conv->set_output_y(outputSize(conv->img_size_y(),
                                conv->filter_size_y(),
                                conv->padding_y(),
                                conv->stride_y(),
                                /* caffeMode */ true));
  config.layerConfig.set_size(conv->output_x() * conv->output_y() *
                              config.layerConfig.num_filters());

  testLayerGrad(config, "conv", 100, trans, useGpu);
  // Use small batch_size and useWeight=true to test biasGrad
  testLayerGrad(config, "conv", 2, trans, useGpu, true, 0.02);
}

TEST(Layer, convLayer) {
  testConvLayer("exconv", /* trans= */ false, /* useGpu= */ false);
#ifndef PADDLE_ONLY_CPU
  testConvLayer("exconv", /* trans= */ false, /* useGpu= */ true);
  testConvLayer("cudnn_conv", /* trans= */ false, /* useGpu= */ true);
#endif
}

void testConvTransLayer(const string& type, bool trans, bool useGpu) {
  TestConfig config;
  config.biasSize = 3;
  config.layerConfig.set_type(type);
  config.layerConfig.set_num_filters(3);
  config.layerConfig.set_partial_sum(1);
  config.layerConfig.set_shared_biases(true);

  config.inputDefs.push_back({INPUT_DATA, "layer_0", 1024, 384});
  LayerInputConfig* input = config.layerConfig.add_inputs();
  ConvConfig* conv = input->mutable_conv_conf();
  conv->set_filter_size(2);
  conv->set_filter_size_y(4);
  conv->set_channels(16);
  conv->set_padding(0);
  conv->set_padding_y(1);
  conv->set_stride(2);
  conv->set_stride_y(2);
  conv->set_groups(1);
  conv->set_filter_channels(3 / conv->groups());
  conv->set_img_size(16);
  conv->set_output_x(outputSize(conv->img_size(),
                                conv->filter_size(),
                                conv->padding(),
                                conv->stride(),
                                /* caffeMode */ true));

  config.layerConfig.set_size(conv->img_size() * conv->img_size() *
                              config.layerConfig.num_filters());

  testLayerGrad(config, "convTrans", 100, trans, useGpu);
  // Use small batch_size and useWeight=true to test biasGrad
  testLayerGrad(config, "convTrans", 2, trans, useGpu, true, 0.02);
}

TEST(Layer, convTransLayer) {
  for (auto useGpu : {false, true}) {
    testConvTransLayer("exconvt", /* trans= */ false, /* useGpu= */ useGpu);
  }
#ifndef PADDLE_ONLY_CPU
  testConvTransLayer("cudnn_convt", /* trans= */ false, /* useGpu= */ true);
#endif
}

TEST(Layer, blockExpandLayer) {
  TestConfig config;
  config.biasSize = 0;
  config.layerConfig.set_type("blockexpand");

  config.inputDefs.push_back({INPUT_DATA, "layer_0", 6144, 0});
  LayerInputConfig* input = config.layerConfig.add_inputs();
  BlockExpandConfig* blockExpand = input->mutable_block_expand_conf();
  blockExpand->set_img_size_x(64);
  blockExpand->set_img_size_y(32);
  blockExpand->set_channels(3);
  blockExpand->set_padding_x(0);
  blockExpand->set_padding_y(0);
  blockExpand->set_block_x(4);
  blockExpand->set_block_y(32);
  blockExpand->set_stride_x(2);
  blockExpand->set_stride_y(2);
  blockExpand->set_output_x(outputSize(blockExpand->img_size_x(),
                                       blockExpand->block_x(),
                                       blockExpand->padding_x(),
                                       blockExpand->stride_x(),
                                       /* caffeMode */ false));
  blockExpand->set_output_y(outputSize(blockExpand->img_size_y(),
                                       blockExpand->block_y(),
                                       blockExpand->padding_y(),
                                       blockExpand->stride_y(),
                                       /* caffeMode */ false));
  config.layerConfig.set_size(blockExpand->block_x() * blockExpand->block_y() *
                              blockExpand->channels());

  for (auto useGpu : {false, true}) {
    testLayerGrad(config, "blockexpand", 100, false, useGpu);
  }
}

TEST(Layer, maxoutLayer) {
  TestConfig config;
  config.biasSize = 0;
  config.layerConfig.set_type("maxout");

  config.inputDefs.push_back({INPUT_DATA, "layer_0", 4096, 0});
  LayerInputConfig* input = config.layerConfig.add_inputs();
  MaxOutConfig* maxout = input->mutable_maxout_conf();
  ImageConfig* image = maxout->mutable_image_conf();

  image->set_img_size(32);
  image->set_img_size_y(32);
  image->set_channels(4);
  maxout->set_groups(2);

  for (auto useGpu : {false, true}) {
    testLayerGrad(config, "maxout", 10, false, useGpu);
  }
}
void testFcLayer(string format, size_t nnz) {
  TestConfig config;
  config.biasSize = 4096;
  config.layerConfig.set_type("fc");
  config.layerConfig.set_size(4096);
  config.layerConfig.set_active_type("sigmoid");
  config.layerConfig.set_drop_rate(0.1);

  config.inputDefs.push_back(
      {INPUT_DATA, "layer_0", 8192, nnz, ParaSparse(format)});
  config.layerConfig.add_inputs();

  LOG(INFO) << config.inputDefs[0].sparse.sparse << " "
            << config.inputDefs[0].sparse.format;

  for (auto useGpu : {false, true}) {
    testLayerGrad(config,
                  "fc",
                  100,
                  /* trans */ false,
                  useGpu,
                  /* weight */ true);
  }
}

TEST(Layer, fcLayer) {
  testFcLayer("", 4096 * 4096 * 2);
  testFcLayer("csc", 4096 * 40);
  testFcLayer("csr", 4096 * 40);
}

TEST(Layer, SelectiveFullyConnectedLayer) {
  TestConfig config;
  size_t nin = 16;
  size_t nout = 256;
  config.layerConfig.set_type("selective_fc");
  config.layerConfig.set_size(nout);
  config.layerConfig.set_active_type("sigmoid");
  config.layerConfig.set_has_selected_colums(true);
  config.layerConfig.set_selective_fc_pass_generation(false);
  config.biasSize = nout;

  config.inputDefs.push_back({INPUT_DATA, "input0", nin, nin * nout});
  config.layerConfig.add_inputs();
  config.inputDefs.push_back(
      {INPUT_SPARSE_NON_VALUE_DATA, "index", nout, 0, ParaSparse("csr", true)});
  config.layerConfig.add_inputs();

  testLayerGrad(config,
                "selective_fc",
                100,
                /* trans= */ false,
                /* useGup= */ false,
                false);
#ifndef PADDLE_ONLY_CPU
  testLayerGrad(config,
                "selective_fc",
                100,
                /* trans= */ false,
                /* useGup= */ true,
                false);
#endif
}

TEST(Layer, DataNormLayer) {
  TestConfig config;
  config.layerConfig.set_type("data_norm");
  config.layerConfig.set_size(20);
  config.biasSize = 0;

  config.inputDefs.push_back({INPUT_DATA, "layer_0", 20, 100});
  config.inputDefs.back().isStatic = true;
  config.layerConfig.add_inputs();

  for (auto strategy : {"z-score", "min-max", "decimal-scaling"}) {
    config.layerConfig.set_data_norm_strategy(strategy);
    // The parameters are static, so not support GPU now
    testLayerGrad(config,
                  "data_norm",
                  200,
                  /* trans */ false,
                  /* useGpu */ false);
  }
}

TEST(Layer, hsigmoidLayer) {
  TestConfig config;
  config.layerConfig.set_type("hsigmoid");
  config.layerConfig.set_num_classes(5);
  config.layerConfig.set_size(1);
  config.biasSize = config.layerConfig.num_classes() - 1;

  config.inputDefs.push_back({INPUT_DATA, "layer_0", 50, 200});
  config.inputDefs.push_back({INPUT_LABEL, "layer_1", 5, 0});
  config.layerConfig.add_inputs();
  config.layerConfig.add_inputs();

  // Not support GPU now
  testLayerGrad(config,
                "hsigmoid",
                100,
                /* trans */ false, /* useGpu */
                false);
}

TEST(Layer, multi_cross) {
  TestConfig config;
  config.layerConfig.set_type("multi-class-cross-entropy");
  config.biasSize = 0;

  config.inputDefs.push_back({INPUT_DATA, "layer_0", 50, 0});
  config.inputDefs.push_back({INPUT_LABEL, "layer_1", 10, 0});
  config.layerConfig.add_inputs();
  config.layerConfig.add_inputs();

  for (auto useGpu : {false, true}) {
    testLayerGrad(
        config, "multi-class-cross-entropy", 100, /* trans */ false, useGpu);
  }
}

TEST(Layer, multi_binary_label_sparse_mat) {
  TestConfig config;
  config.layerConfig.set_type("multi_binary_label_cross_entropy");
  config.biasSize = 0;

  config.inputDefs.push_back({INPUT_DATA, "layer_0", 50, 0});
  config.inputDefs.push_back({INPUT_SPARSE_NON_VALUE_DATA, "layer_1", 50, 0});
  config.layerConfig.add_inputs();
  config.layerConfig.add_inputs();

  for (auto useGpu : {false, true}) {
    testLayerGrad(config,
                  "multi_binary_label_cross_entropy",
                  100,
                  /* trans */ false,
                  useGpu);
  }
}

TEST(layer, multi_binary_label_id) {
  TestConfig config;
  config.layerConfig.set_type("multi_binary_label_cross_entropy");
  config.biasSize = 0;

  config.inputDefs.push_back({INPUT_DATA, "layer_0", 50, 0});
  config.inputDefs.push_back({INPUT_LABEL, "layer_1", 10, 0});
  config.layerConfig.add_inputs();
  config.layerConfig.add_inputs();

  for (auto useGpu : {false, true}) {
    testLayerGrad(config,
                  "multi_binary_label_cross_entropy",
                  100,
                  /* trans */ false,
                  useGpu);
  }
}

TEST(Layer, multi_cross_with_selfnorm) {
  TestConfig config;
  config.layerConfig.set_type("multi_class_cross_entropy_with_selfnorm");
  config.layerConfig.set_softmax_selfnorm_alpha(0.1);
  config.biasSize = 0;

  config.inputDefs.push_back({INPUT_DATA, "layer_0", 50, 0});
  config.inputDefs.push_back({INPUT_LABEL, "layer_1", 10, 0});
  config.layerConfig.add_inputs();
  config.layerConfig.add_inputs();

  // Not support GPU now
  testLayerGrad(config,
                "multi_class_cross_entropy_with_selfnorm",
                100,
                /* trans */ false,
                /* useGpu */ false);
}

TEST(Layer, multi_cross_soft) {
  TestConfig config;
  config.layerConfig.set_type("soft_binary_class_cross_entropy");
  config.biasSize = 0;

  config.inputDefs.push_back({INPUT_DATA, "layer_0", 10, 0});
  config.inputDefs.push_back({INPUT_DATA_TARGET, "layer_1", 10, 0});
  config.layerConfig.add_inputs();
  config.layerConfig.add_inputs();

  for (auto useGpu : {false, true}) {
    testLayerGrad(config,
                  "soft_binary_class_cross_entropy",
                  100,
                  /* trans */ false,
                  useGpu);
  }
}

TEST(Layer, square_error) {
  TestConfig config;
  config.layerConfig.set_type("square_error");
  config.biasSize = 0;

  config.inputDefs.push_back({INPUT_DATA, "layer_0", 10, 0});
  config.inputDefs.push_back({INPUT_DATA_TARGET, "layer_1", 10, 0});
  config.layerConfig.add_inputs();
  config.layerConfig.add_inputs();

  for (auto useGpu : {false, true}) {
    testLayerGrad(config, "square_error", 100, /* trans */ false, useGpu);
  }
}

TEST(Layer, sparse_square_error) {
  TestConfig config;
  config.layerConfig.set_type("square_error");
  config.biasSize = 0;

  config.inputDefs.push_back({INPUT_DATA, "layer_0", 50, 0});
  config.inputDefs.push_back({INPUT_SPARSE_NON_VALUE_DATA, "layer_1", 50, 0});
  config.layerConfig.add_inputs();
  config.layerConfig.add_inputs();

  // "GpuSparseMatrix" as label is not supported
  testLayerGrad(config,
                "square_error",
                100,
                /* trans */ false,
                /* useGpu */ false);
}

TEST(Layer, sparse_float_square_error) {
  TestConfig config;
  config.layerConfig.set_type("square_error");
  config.biasSize = 0;

  config.inputDefs.push_back({INPUT_DATA, "layer_0", 50, 0});
  config.inputDefs.push_back({INPUT_SPARSE_FLOAT_VALUE_DATA, "layer_1", 50, 0});
  config.layerConfig.add_inputs();
  config.layerConfig.add_inputs();

  // "GpuSparseMatrix" as label is not supported
  testLayerGrad(config,
                "square_error",
                100,
                /* trans */ false,
                /* useGpu */ false);
}

TEST(Layer, square_error_weighted) {
  TestConfig config;
  config.layerConfig.set_type("square_error");
  config.biasSize = 0;
  config.testAccumulate = false;

  config.inputDefs.push_back({INPUT_DATA, "layer_0", 10, 0});
  config.inputDefs.push_back({INPUT_DATA_TARGET, "layer_1", 10, 0});
  config.inputDefs.push_back({INPUT_DATA_TARGET, "layer_2", 1, 0});
  config.layerConfig.add_inputs();
  config.layerConfig.add_inputs();
  config.layerConfig.add_inputs();

  for (auto useGpu : {false, true}) {
    testLayerGrad(config, "square_error", 100, /* trans */ false, useGpu);
  }
}

TEST(Layer, huber_two_class) {
  TestConfig config;
  config.layerConfig.set_type("huber");
  config.biasSize = 0;

  config.inputDefs.push_back({INPUT_DATA, "layer_0", 1, 0});
  config.inputDefs.push_back({INPUT_LABEL, "layer_1", 2, 0});
  config.layerConfig.add_inputs();
  config.layerConfig.add_inputs();

  for (auto useGpu : {false, true}) {
    testLayerGrad(config, "huber", 100, /* trans */ false, useGpu);
  }
}

void testExpandLayer(string trans_type, bool hasSubseq) {
  TestConfig config;
  config.layerConfig.set_type("expand");

  config.inputDefs.push_back(
      {trans_type == "non-seq" ? INPUT_DENSE_DIM_DATA : INPUT_SEQUENCE_DATA,
       "layer_0",
       10,
       0});
  config.inputDefs.push_back(
      {hasSubseq ? INPUT_HASSUB_SEQUENCE_DATA : INPUT_SEQUENCE_DATA,
       "layer_1",
       10,
       0});
  config.layerConfig.add_inputs();
  config.layerConfig.add_inputs();
  config.layerConfig.set_trans_type(trans_type);
  LOG(INFO) << " trans_type=" << trans_type << " hasSubseq=" << hasSubseq;

  for (auto useGpu : {false, true}) {
    testLayerGrad(config, "expand", 30, false, useGpu);
  }
}

TEST(Layer, ExpandLayer) {
  testExpandLayer("non-seq", false);  // non-seq expand to seq
  testExpandLayer("non-seq", true);   // non-seq expand to hasSubseq
  testExpandLayer("seq", true);       // seq expand to hasSubseq
}

void testDegradeLayer(bool hasSubseq,
                      string layer_type,
                      string trans_type,
                      int stride) {
  TestConfig config;
  config.layerConfig.set_type(layer_type);
  config.layerConfig.set_size(10);
  config.layerConfig.set_seq_pool_stride(stride);
  config.biasSize = 0;

  config.inputDefs.push_back(
      {hasSubseq ? INPUT_HASSUB_SEQUENCE_DATA : INPUT_SEQUENCE_DATA,
       "layer_0",
       10,
       0});
  config.layerConfig.add_inputs();
  config.layerConfig.set_trans_type(trans_type);

  auto testDegradeLayerGrad = [](TestConfig& config, string layer_type) {
    for (auto useGpu : {false, true}) {
      testLayerGrad(config, layer_type, 100, false, useGpu);
    }
  };

  if (layer_type == "average") {
    for (auto strategy : {"average", "sum", "squarerootn"}) {
      LOG(INFO) << " hasSubseq=" << hasSubseq << " trans_type=" << trans_type
                << " average_strategy=" << strategy
                << " seq_pool_stride=" << stride;
      config.layerConfig.set_average_strategy(strategy);
      testDegradeLayerGrad(config, layer_type);
    }
  } else {
    LOG(INFO) << " hasSubseq=" << hasSubseq << " trans_type=" << trans_type
              << " seq_pool_stride=" << stride;
    testDegradeLayerGrad(config, layer_type);
  }
}

TEST(Layer, MaxLayer) {
  testDegradeLayer(false, "max", "non-seq", -1);  // seq max to non-seq
  testDegradeLayer(false,
                   "max",
                   "non-seq",
                   5);  // seq max to a shorten seq, stride window = 5
  testDegradeLayer(true, "max", "non-seq", -1);  // hasSubseq max to non-seq
  testDegradeLayer(true, "max", "seq", -1);      // hasSubseq max to seq
}

TEST(Layer, SequenceLastInstanceLayer) {
  testDegradeLayer(false,
                   "seqlastins",
                   "non-seq",
                   -1);  // seq seqlastins to non-seq
  testDegradeLayer(false,
                   "seqlastins",
                   "non-seq",
                   5);  // seq seqlastins to a shorten seq, stride window = 5
  testDegradeLayer(true,
                   "seqlastins",
                   "non-seq",
                   -1);  // hasSubseq seqlastins to non-seq
  testDegradeLayer(
      true, "seqlastins", "seq", -1);  // hasSubseq seqlastins to seq
}

TEST(Layer, AverageLayer) {
  testDegradeLayer(false, "average", "non-seq", -1);  // seq average to non-seq
  testDegradeLayer(false,
                   "average",
                   "non-seq",
                   5);  // seq average to a shorten seq, stride window = 5
  testDegradeLayer(
      true, "average", "non-seq", -1);           // hasSubseq average to non-seq
  testDegradeLayer(true, "average", "seq", -1);  // hasSubseq average to seq
}

TEST(Layer, SequenceConcatLayer) {
  TestConfig config;
  config.layerConfig.set_type("seqconcat");
  config.layerConfig.set_size(10);
  config.biasSize = 0;

  config.inputDefs.push_back({INPUT_SEQUENCE_DATA, "layer_0", 10, 0});
  config.layerConfig.add_inputs();
  config.inputDefs.push_back({INPUT_SEQUENCE_DATA, "layer_1", 10, 0});
  config.layerConfig.add_inputs();

  for (auto useGpu : {false, true}) {
    testLayerGrad(config, "seqconcat", 100, false, useGpu);
  }
}

TEST(Layer, SequenceReshapeLayer) {
  TestConfig config;
  config.layerConfig.set_type("seqreshape");
  config.layerConfig.set_size(10);

  config.inputDefs.push_back({INPUT_SEQUENCE_DATA, "layer_0", 100, 0});
  config.layerConfig.add_inputs();

  for (auto useGpu : {false, true}) {
    testLayerGrad(config, "seqreshape", 100, false, useGpu);
  }
}

TEST(Layer, ConvShiftLayer) {
  TestConfig config;
  config.layerConfig.set_type("conv_shift");
  config.layerConfig.set_size(10);

  config.inputDefs.push_back({INPUT_DATA, "layer_0", 10, 0});
  config.inputDefs.push_back({INPUT_DATA, "layer_1", 3, 0});
  config.layerConfig.add_inputs();
  config.layerConfig.add_inputs();

  // Not support GPU now
  testLayerGrad(config, "conv_shift", 100, false, false);
}

TEST(Layer, PowerLayer) {
  TestConfig config;
  config.layerConfig.set_type("power");
  config.layerConfig.set_size(10);

  config.inputDefs.push_back({INPUT_DATA, "layer_0", 1, 0});
  config.inputDefs.push_back({INPUT_DATA, "layer_1", 10, 0});
  config.layerConfig.add_inputs();
  config.layerConfig.add_inputs();

  for (auto useGpu : {false, true}) {
    testLayerGrad(config, "power", 100, false, useGpu);
  }
}

TEST(Layer, ConvexCombinationLayer) {
  TestConfig config;
  config.layerConfig.set_type("convex_comb");
  config.layerConfig.set_size(20);
  config.biasSize = 0;

  config.inputDefs.push_back({INPUT_DATA, "layer_0", 5, 0});
  config.inputDefs.push_back({INPUT_DATA, "layer_1", 100, 0});
  config.layerConfig.add_inputs();
  config.layerConfig.add_inputs();

  for (auto useGpu : {false, true}) {
    testLayerGrad(config, "convex_comb", 100, false, useGpu);
  }
}

TEST(Layer, InterpolationLayer) {
  TestConfig config;
  config.layerConfig.set_type("interpolation");
  config.layerConfig.set_size(10);
  config.biasSize = 0;

  config.inputDefs.push_back({INPUT_DATA, "layer_0", 1, 0});
  config.inputDefs.push_back({INPUT_DATA, "layer_1", 10, 0});
  config.inputDefs.push_back({INPUT_DATA, "layer_2", 10, 0});
  config.layerConfig.add_inputs();
  config.layerConfig.add_inputs();
  config.layerConfig.add_inputs();

  for (auto useGpu : {false, true}) {
    testLayerGrad(config, "interpolation", 100, false, useGpu);
  }
}

TEST(Layer, OuterProdLayer) {
  TestConfig config;
  config.layerConfig.set_type("out_prod");
  config.layerConfig.set_size(100);

  config.inputDefs.push_back({INPUT_DATA, "layer_0", 10, 0});
  config.layerConfig.add_inputs();
  config.inputDefs.push_back({INPUT_DATA, "layer_1", 10, 0});
  config.layerConfig.add_inputs();

  for (auto useGpu : {false, true}) {
    testLayerGrad(config, "out_prod", 100, false, useGpu);
  }
}

TEST(Layer, SlopeInterceptLayer) {
  TestConfig config;
  config.layerConfig.set_type("slope_intercept");
  config.layerConfig.set_size(10);
  config.layerConfig.set_slope(1.0);
  config.layerConfig.set_intercept(0.1);

  config.inputDefs.push_back({INPUT_DATA, "layer_0", 10, 0});
  config.layerConfig.add_inputs();

  for (auto useGpu : {false, true}) {
    testLayerGrad(config, "slope_intercept", 100, false, useGpu);
  }
}

TEST(Layer, ScalingLayer) {
  TestConfig config;
  config.layerConfig.set_type("scaling");
  config.layerConfig.set_size(10);
  config.biasSize = 0;

  config.inputDefs.push_back({INPUT_DATA, "layer_0", 1, 0});
  config.layerConfig.add_inputs();
  config.inputDefs.push_back({INPUT_DATA, "layer_1", 10, 0});
  config.layerConfig.add_inputs();

  for (auto useGpu : {false, true}) {
    testLayerGrad(config, "scaling", 100, false, useGpu);
  }
}

void testNormLayer(const string& normType, bool trans, bool useGpu) {
  TestConfig config;
  config.layerConfig.set_type("norm");
  config.layerConfig.set_active_type("relu");

  config.inputDefs.push_back({INPUT_DATA, "layer_0", 1568, 0});
  LayerInputConfig* input = config.layerConfig.add_inputs();
  NormConfig* norm = input->mutable_norm_conf();
  norm->set_norm_type(normType);
  norm->set_channels(16);
  norm->set_size(5);
  norm->set_scale(0.001);
  norm->set_pow(0.75);
  norm->set_blocked(0);
  norm->set_img_size(14);
  norm->set_img_size_y(7);
  norm->set_output_x(norm->img_size());
  norm->set_output_y(norm->img_size_y());
  if (norm->norm_type() == "cmrnorm" ||
      norm->norm_type() == "cmrnorm-projection") {
    norm->set_scale(norm->scale() / norm->size());
  } else {
    norm->set_scale(norm->scale() / (norm->size() * norm->size()));
  }

  config.layerConfig.set_size(norm->output_x() * norm->output_y() *
                              norm->channels());
  config.biasSize = 0;

  testLayerGrad(config, "norm", 100, trans, useGpu);
}

TEST(Layer, NormLayer) {
  testNormLayer("cmrnorm-projection",
                /* trans= */ false, /* useGpu= */
                true);
  testNormLayer("cmrnorm-projection",
                /* trans= */ false, /* useGpu= */
                false);
}

void setPoolConfig(TestConfig* config,
                   PoolConfig* pool,
                   const string& poolType) {
  (*config).biasSize = 0;
  (*config).layerConfig.set_type("pool");
  (*config).layerConfig.set_num_filters(16);

  int kw = 3, kh = 3;
  int pw = 0, ph = 0;
  int sw = 2, sh = 2;
  pool->set_pool_type(poolType);
  pool->set_channels(16);
  pool->set_size_x(kw);
  pool->set_size_y(kh);
  pool->set_start(0);
  pool->set_padding(pw);
  pool->set_padding_y(ph);
  pool->set_stride(sw);
  pool->set_stride_y(sh);

  int ow = outputSize(pool->img_size(), kw, pw, sw, /* caffeMode */ false);
  int oh = outputSize(pool->img_size_y(), kh, ph, sh, /* caffeMode */ false);
  pool->set_output_x(ow);
  pool->set_output_y(oh);
}

void testPoolLayer(const string& poolType, bool trans, bool useGpu) {
  TestConfig config;
  config.inputDefs.push_back({INPUT_DATA, "layer_0", 3136, 0});
  LayerInputConfig* input = config.layerConfig.add_inputs();
  PoolConfig* pool = input->mutable_pool_conf();

  pool->set_img_size(14);
  pool->set_img_size_y(14);
  setPoolConfig(&config, pool, poolType);
  config.layerConfig.set_size(pool->output_x() * pool->output_y() *
                              pool->channels());

  testLayerGrad(config, "pool", 100, trans, useGpu);
}

#ifndef PADDLE_ONLY_CPU
void testPoolLayer2(const string& poolType, bool trans, bool useGpu) {
  TestConfig config;
  config.inputDefs.push_back({INPUT_DATA, "layer_0", 3200, 0});
  LayerInputConfig* input = config.layerConfig.add_inputs();
  PoolConfig* pool = input->mutable_pool_conf();

  pool->set_size_y(4);
  pool->set_stride_y(3);
  pool->set_img_size(10);
  pool->set_img_size_y(20);
  setPoolConfig(&config, pool, poolType);
  pool->set_output_y((pool->img_size_y() - pool->start() - pool->size_y()) /
                         ((float)pool->stride_y()) +
                     1.5);
  config.layerConfig.set_size(pool->output_x() * pool->output_y() *
                              pool->channels());

  testLayerGrad(config, "pool", 100, trans, useGpu);
}
#endif

TEST(Layer, PoolLayer) {
  testPoolLayer("avg-projection", /* trans= */ false, /* useGpu= */ false);
  testPoolLayer("max-projection", /* trans= */ false, /* useGpu= */ false);

#ifndef PADDLE_ONLY_CPU
  testPoolLayer("avg-projection", /* trans= */ false, /* useGpu= */ true);
  testPoolLayer("max-projection", /* trans= */ false, /* useGpu= */ true);
  testPoolLayer("cudnn-max-pool", /* trans= */ false, /* useGpu= */ true);
  testPoolLayer("cudnn-avg-pool", /* trans= */ false, /* useGpu= */ true);
  testPoolLayer2("cudnn-max-pool", /* trans= */ false, /* useGpu= */ true);
  testPoolLayer2("cudnn-avg-pool", /* trans= */ false, /* useGpu= */ true);
#endif
}

void testSppLayer(const string& poolType,
                  const int pyramidHeight,
                  bool trans,
                  bool useGpu) {
  TestConfig config;
  config.layerConfig.set_type("spp");
  config.inputDefs.push_back({INPUT_DATA, "layer_0", 3200, 0});
  LayerInputConfig* input = config.layerConfig.add_inputs();
  SppConfig* sppConfig = input->mutable_spp_conf();
  sppConfig->set_pool_type(poolType);
  sppConfig->set_pyramid_height(pyramidHeight);
  ImageConfig* imageConfig = sppConfig->mutable_image_conf();
  imageConfig->set_channels(16);
  imageConfig->set_img_size(10);
  imageConfig->set_img_size_y(20);
  int outputSize = (std::pow(4, sppConfig->pyramid_height()) - 1) / (4 - 1);
  config.layerConfig.set_size(outputSize * imageConfig->channels());
  testLayerGrad(config, "spp", 100, trans, useGpu);
}

TEST(Layer, SpatialPyramidPoolLayer) {
  for (auto useGpu : {false, true}) {
    for (auto pyramidHeight : {1, 2, 3}) {
      testSppLayer("avg-projection", pyramidHeight, false, useGpu);
      testSppLayer("max-projection", pyramidHeight, false, useGpu);
    }
  }
}

TEST(Layer, rankCostLayer) {
  TestConfig config;
  config.layerConfig.set_type("rank-cost");
  config.biasSize = 0;

  config.inputDefs.push_back({INPUT_DATA, "layer_0", 1, 0});
  config.inputDefs.push_back({INPUT_DATA, "layer_1", 1, 0});
  config.inputDefs.push_back({INPUT_DATA_TARGET, "layer_2", 1, 0});
  config.layerConfig.add_inputs();
  config.layerConfig.add_inputs();
  config.layerConfig.add_inputs();

  for (auto useGpu : {false, true}) {
    testLayerGrad(config, "rank-cost", 100, false, useGpu);
  }
}

TEST(Layer, sumCostLayer) {
  TestConfig config;
  config.layerConfig.set_type("sum_cost");
  config.biasSize = 0;

  config.inputDefs.push_back({INPUT_DATA, "layer_0", 1, 0});
  config.layerConfig.add_inputs();

  for (auto useGpu : {false, true}) {
    testLayerGrad(config, "sum_cost", 100, false, useGpu);
  }
}

TEST(Layer, weightedRankCostLayer) {
  TestConfig config;
  config.layerConfig.set_type("rank-cost");
  config.biasSize = 0;

  config.inputDefs.push_back({INPUT_DATA, "layer_0", 1, 0});
  config.inputDefs.push_back({INPUT_DATA, "layer_1", 1, 0});
  config.inputDefs.push_back({INPUT_DATA_TARGET, "layer_2", 1, 0});
  config.inputDefs.push_back({INPUT_DATA_TARGET, "layer_3", 1, 0});
  config.layerConfig.add_inputs();
  config.layerConfig.add_inputs();
  config.layerConfig.add_inputs();
  config.layerConfig.add_inputs();

  for (auto useGpu : {false, true}) {
    testLayerGrad(config, "weighted-rank-cost", 100, false, useGpu);
  }
}

TEST(Layer, TensorLayer) {
  TestConfig config;
  config.layerConfig.set_type("tensor");
  config.layerConfig.set_size(10);
  config.layerConfig.set_active_type("sigmoid");
  config.biasSize = config.layerConfig.size();

  config.inputDefs.push_back({INPUT_DATA, "layer_0", 5, 250});
  config.inputDefs.push_back({INPUT_DATA, "layer_1", 5, 0});
  config.layerConfig.add_inputs();
  config.layerConfig.add_inputs();

  for (auto useGpu : {false, true}) {
    testLayerGrad(config, "tensor", 100, false, useGpu);
  }
}

TEST(Layer, RecurrentLayer) {
  TestConfig config;
  config.layerConfig.set_type("recurrent");
  config.layerConfig.set_size(4);
  config.layerConfig.set_active_type("tanh");
  config.biasSize = 4;

  config.inputDefs.push_back(
      {INPUT_SEQUENCE_DATA, "layer_0", /* dim= */ 4, /* paraSize= */ 16});
  config.layerConfig.add_inputs();

  for (auto useGpu : {false, true}) {
    for (auto reversed : {false, true}) {
      config.layerConfig.set_reversed(reversed);
      config.testState = !reversed;
      testLayerGrad(config, "recurrent", 50, /* trans= */ false, useGpu);
    }
  }
}

TEST(Layer, LstmLayer) {
  TestConfig config;
  config.layerConfig.set_type("lstmemory");
  config.layerConfig.set_size(4);
  config.layerConfig.set_active_type("tanh");
  config.layerConfig.set_active_state_type("sigmoid");
  config.layerConfig.set_active_gate_type("sigmoid");
  config.biasSize = 28;

  config.inputDefs.push_back(
      {INPUT_SEQUENCE_DATA, "layer_0", /* dim= */ 16, /* paraSize= */ 64});
  config.layerConfig.add_inputs();

  for (auto useGpu : {false, true}) {
    for (auto reversed : {false, true}) {
      config.layerConfig.set_reversed(reversed);
      config.testState = !reversed;
      testLayerGrad(config, "lstmemory", 100, /* trans= */ false, useGpu);
    }
  }
  for (auto useGpu : {true}) {
    config.testBatchState = true;
    config.layerConfig.set_reversed(false);
    testLayerGrad(config, "lstmemory", 10, /* trans= */ false, useGpu);
  }
}

TEST(Layer, MDLstmLayer) {
  TestConfig config;
  config.layerConfig.set_type("mdlstmemory");
  config.layerConfig.set_size(4);
  config.layerConfig.set_active_type("sigmoid");
  config.layerConfig.set_active_state_type("sigmoid");
  config.layerConfig.set_active_gate_type("sigmoid");
  config.biasSize = 4 * 9;

  config.inputDefs.push_back(
      {INPUT_SEQUENCE_MDIM_DATA, "layer_0", 4 * 5, 4 * 4 * 5});
  config.layerConfig.add_inputs();
  config.layerConfig.add_directions(true);
  config.layerConfig.add_directions(true);

  for (auto useGpu : {false, true}) {
    for (int i = 0; i < 2; i++) {
      for (int j = 0; j < 2; j++) {
        config.layerConfig.set_directions(0, bool(i));
        config.layerConfig.set_directions(1, bool(j));
        testLayerGrad(config, "mdlstmemory", 100, false, useGpu);
      }
    }
  }
}

TEST(Layer, ParameterReluLayer) {
  auto testParameterReluLayer = [&](size_t inputSize, size_t channels) {
    TestConfig config;
    config.layerConfig.set_type("prelu");
    config.inputDefs.push_back({INPUT_DATA, "layer_0", inputSize, channels});
    config.layerConfig.add_inputs();
    config.layerConfig.set_size(inputSize);
    config.layerConfig.set_partial_sum(inputSize /
                                       channels);  // size of feature map
    for (auto useGpu : {false, true}) {
      testLayerGrad(config, "prelu", 100, false, useGpu);
    }
  };

  testParameterReluLayer(192, 1);
  testParameterReluLayer(192, 3);
  testParameterReluLayer(192, 192);
}

TEST(Layer, ResizeLayer) {
  TestConfig config;
  config.biasSize = 0;
  config.layerConfig.set_type("resize");
  config.layerConfig.set_size(64);

  config.inputDefs.push_back({INPUT_DATA, "layer_0", 16, 0});
  config.layerConfig.add_inputs();

  for (auto useGpu : {false, true}) {
    testLayerGrad(config, "resize", 100, false, useGpu);
  }
}

TEST(Layer, RotateLayer) {
  TestConfig config;
  config.biasSize = 0;
  config.layerConfig.set_type("rotate");
  const int CHANNEL = 2;
  const int HEIGHT = 8;
  const int WIDTH = 4;
  const int INPUT_SIZE = HEIGHT * WIDTH * CHANNEL;
  config.layerConfig.set_size(INPUT_SIZE);
  config.layerConfig.set_height(HEIGHT);
  config.layerConfig.set_width(WIDTH);
  config.inputDefs.push_back({INPUT_DATA, "layer_0", INPUT_SIZE, 0});
  config.layerConfig.add_inputs();

  for (auto useGpu : {false, true}) {
    testLayerGrad(config, "rotate", 100, false, useGpu);
  }
}

TEST(Layer, NCELayer) {
  TestConfig config;
  size_t numClasses = 4;
  config.layerConfig.set_type("nce");
  config.layerConfig.set_size(1);
  config.layerConfig.set_active_type("sigmoid");
  config.layerConfig.set_num_classes(numClasses);
  config.biasSize = numClasses;

  config.inputDefs.push_back(
      {INPUT_DATA, "layer_0", /* dim= */ 16, /* paraSize= */ 16 * numClasses});
  config.inputDefs.push_back(
      {INPUT_LABEL, "label", /* dim= */ numClasses, /* paraSize= */ 0});
  config.layerConfig.add_inputs();
  config.layerConfig.add_inputs();

  for (auto withWeight : {false, true}) {
    if (withWeight) {
      config.inputDefs.push_back(
          {INPUT_DATA_TARGET, "weight", /* dim= */ 1, /* paraSize= */ 0});
      config.layerConfig.add_inputs();
    }

    for (auto isIdLabel : {false, true}) {
      config.inputDefs[1] = {
          isIdLabel ? INPUT_LABEL : INPUT_SPARSE_NON_VALUE_DATA,
          "label",
          /* dim= */ numClasses,
          /* paraSize= */ 0};

      for (auto withDist : {false, true}) {
        config.layerConfig.clear_neg_sampling_dist();
        if (withDist) {
          double sum = 0;
          for (size_t i = 0; i < numClasses; ++i) {
            real p = rand();  // NOLINT use rand_r
            config.layerConfig.add_neg_sampling_dist(p);
            sum += p;
          }
          for (size_t i = 0; i < numClasses; ++i) {
            real p = config.layerConfig.neg_sampling_dist(i) / sum;
            config.layerConfig.set_neg_sampling_dist(i, p);
          }
        }
        LOG(INFO) << "NCELayer "
                  << " isIdLabel=" << isIdLabel << " withWeight=" << withWeight
                  << " withDist=" << withDist;
        // Not support GPU now
        testLayerGrad(config,
                      "nce",
                      100,
                      /* trans= */ false,
                      /* useGpu */ false);
      }
    }
  }
}

TEST(Layer, GatedRecurrentLayer) {
  TestConfig config;
  config.layerConfig.set_type("gated_recurrent");
  config.layerConfig.set_size(4);
  config.layerConfig.set_active_type("sigmoid");
  config.layerConfig.set_active_gate_type("sigmoid");
  config.biasSize = 12;

  config.inputDefs.push_back(
      {INPUT_SEQUENCE_DATA, "layer_0", /* dim= */ 12, /* paraSize= */ 48});
  config.layerConfig.add_inputs();

  for (auto useGpu : {false, true}) {
    for (auto reversed : {false, true}) {
      config.layerConfig.set_reversed(reversed);
      config.testState = !reversed;
      testLayerGrad(config, "gated_recurrent", 100, /* trans= */ false, useGpu);
    }
  }
}

TEST(Layer, GruStepLayer) {
  TestConfig config;
  config.layerConfig.set_type("gru_step");
  config.layerConfig.set_size(4);
  config.layerConfig.set_active_type("sigmoid");
  config.layerConfig.set_active_gate_type("sigmoid");
  config.biasSize = 12;

  config.inputDefs.push_back(
      {INPUT_DATA, "layer_0", /* dim= */ 12, /* paraSize= */ 48});
  config.inputDefs.push_back(
      {INPUT_DATA, "layer_1", /* dim= */ 4, /* paraSize= */ 0});
  config.layerConfig.add_inputs();
  config.layerConfig.add_inputs();

  for (auto useGpu : {false, true}) {
    testLayerGrad(config, "gruStep", 100, /* trans= */ false, useGpu);
  }
}

TEST(Layer, LstmStepLayer) {
  TestConfig config;
  config.layerConfig.set_type("lstm_step");
  config.layerConfig.set_size(4);
  config.layerConfig.set_active_type("sigmoid");
  config.layerConfig.set_active_state_type("sigmoid");
  config.layerConfig.set_active_gate_type("sigmoid");
  config.biasSize = 12;
  config.testAccumulate = false;

  config.inputDefs.push_back(
      {INPUT_DATA, "layer_0", /* dim= */ 16, /* paraSize= */ 0});
  config.inputDefs.push_back(
      {INPUT_DATA, "layer_1", /* dim= */ 4, /* paraSize= */ 0});
  config.layerConfig.add_inputs();
  config.layerConfig.add_inputs();

  for (auto useGpu : {false, true}) {
    testLayerGrad(config, "lstmStep", 100, /* trans= */ false, useGpu);
  }
}

void testBatchNormLayer(const string& type, bool trans, bool useGpu) {
  TestConfig config;
  const int CHANNELS = 10;
  const int IMG_SIZE = 16;
  const int IMG_SIZE_Y = 8;
  size_t size = CHANNELS * IMG_SIZE * IMG_SIZE_Y;
  config.layerConfig.set_type(type);
  config.layerConfig.set_size(size);
  config.layerConfig.set_active_type("sigmoid");
  config.biasSize = CHANNELS;
  config.inputDefs.push_back({INPUT_DATA,
                              "layer_0",
                              /* dim= */ size,
                              /* paraSize= */ CHANNELS});

  config.inputDefs.push_back({INPUT_DATA, "layer_1_running_mean", 1, CHANNELS});
  config.inputDefs.back().isStatic = true;
  config.inputDefs.push_back({INPUT_DATA, "layer_2_running_var", 1, CHANNELS});
  config.inputDefs.back().isStatic = true;

  LayerInputConfig* input = config.layerConfig.add_inputs();
  config.layerConfig.add_inputs();
  config.layerConfig.add_inputs();

  ImageConfig* img_conf = input->mutable_image_conf();
  img_conf->set_channels(CHANNELS);
  img_conf->set_img_size(IMG_SIZE);
  img_conf->set_img_size_y(IMG_SIZE_Y);

  testLayerGrad(config,
                "batch_norm",
                64,
                /* trans= */ trans,
                useGpu,
                /* useWeight */ true);
}

TEST(Layer, BatchNormalizationLayer) {
  testBatchNormLayer("batch_norm", false, false);
#ifndef PADDLE_ONLY_CPU
  testBatchNormLayer("batch_norm", false, true);
  if (hl_get_cudnn_lib_version() >= int(4000)) {
    testBatchNormLayer("cudnn_batch_norm", false, true);
  }
#endif
}

void testConvOperator(bool isDeconv) {
  TestConfig config;
  const int NUM_FILTERS = 16;
  const int FILTER_SIZE = 2;
  const int FILTER_SIZE_Y = 3;
  const int CHANNELS = 3;
  const int IMAGE_SIZE = 16;
  const int IMAGE_SIZE_Y = 9;
  OperatorConfig& operatorConf = *config.layerConfig.add_operator_confs();
  if (isDeconv) {
    operatorConf.set_type("convt");
  } else {
    operatorConf.set_type("conv");
  }
  ConvConfig* conv = operatorConf.mutable_conv_conf();
  operatorConf.set_num_filters(NUM_FILTERS);
  conv->set_filter_size(FILTER_SIZE);
  conv->set_filter_size_y(FILTER_SIZE_Y);
  conv->set_channels(CHANNELS);
  conv->set_padding(0);
  conv->set_padding_y(1);
  conv->set_stride(2);
  conv->set_stride_y(2);
  conv->set_groups(1);
  conv->set_img_size(IMAGE_SIZE);
  conv->set_img_size_y(IMAGE_SIZE_Y);
  conv->set_output_x(outputSize(conv->img_size(),
                                conv->filter_size(),
                                conv->padding(),
                                conv->stride(),
                                /*  caffeMode */ true));
  conv->set_output_y(outputSize(conv->img_size_y(),
                                conv->filter_size_y(),
                                conv->padding_y(),
                                conv->stride_y(),
                                /*  caffeMode */ true));

  if (isDeconv) {
    conv->set_filter_channels(NUM_FILTERS / conv->groups());
    config.inputDefs.push_back({INPUT_DATA,
                                "layer_0",
                                conv->output_x() * conv->output_y() * CHANNELS,
                                0});
    config.layerConfig.set_size(IMAGE_SIZE * IMAGE_SIZE_Y * NUM_FILTERS);
  } else {
    conv->set_filter_channels(conv->channels() / conv->groups());
    config.inputDefs.push_back(
        {INPUT_DATA, "layer_0", IMAGE_SIZE * IMAGE_SIZE_Y * CHANNELS, 0});
    config.layerConfig.set_size(conv->output_x() * conv->output_y() *
                                NUM_FILTERS);
  }

  config.inputDefs.push_back(
      {INPUT_DATA,
       "layer_1",
       FILTER_SIZE * FILTER_SIZE_Y * CHANNELS * NUM_FILTERS,
       0});
  config.layerConfig.add_inputs();
  config.layerConfig.add_inputs();

  testOperatorGrad(config, operatorConf, 100, /*useGpu*/ true, false);
}

TEST(Operator, conv) {
  testConvOperator(/*isDeconv*/ true);
  testConvOperator(/*isDeconv*/ false);
}

TEST(Layer, FeatureMapExpandLayer) {
  TestConfig config;
  config.layerConfig.set_type("featmap_expand");
  const int CHANNELS = 10;
  const int INPUT_SIZE = 100;
  config.layerConfig.set_size(INPUT_SIZE * CHANNELS);
  config.layerConfig.set_num_filters(CHANNELS);
  config.inputDefs.push_back({INPUT_SEQUENCE_DATA,
                              "layer_0",
                              /* dim= */ INPUT_SIZE,
                              /* paraSize= */ 0});
  config.layerConfig.add_inputs();
  for (auto useGpu : {false, true}) {
    for (auto asRowVec : {false, true}) {
      config.layerConfig.set_user_arg(asRowVec ? "as_row_vec" : "as_col_vec");
      testLayerGrad(config,
                    "featmap_expand",
                    /*batch_size*/ 100,
                    /* trans= */ false,
                    useGpu,
                    /* useWeight */ true);
    }
  }
}

TEST(Layer, MultiplexLayer) {
  TestConfig config;
  const int LAYER_SIZE = 100;
  config.layerConfig.set_type("multiplex");
  config.layerConfig.set_size(LAYER_SIZE);

  config.inputDefs.push_back({INPUT_LABEL, "layer_0", 2, 0});
  config.inputDefs.push_back(
      {INPUT_DATA, "layer_1", /* dim= */ LAYER_SIZE, /* paraSize= */ 0});
  config.inputDefs.push_back(
      {INPUT_DATA, "layer_2", /* dim= */ LAYER_SIZE, /* paraSize= */ 0});
  config.layerConfig.add_inputs();
  config.layerConfig.add_inputs();
  config.layerConfig.add_inputs();

  for (auto useGpu : {false, true}) {
    testLayerGrad(config, "multiplex", 512, /* trans= */ false, useGpu);
  }
}

TEST(Layer, PadLayer) {
  TestConfig config;
  config.biasSize = 0;
  config.layerConfig.set_type("pad");

  int c = 4;
  int h = 31;
  int w = 36;
  size_t size = c * h * w;
  config.inputDefs.push_back({INPUT_DATA, "layer_0", size, 0});
  LayerInputConfig* input = config.layerConfig.add_inputs();
  PadConfig* pad = input->mutable_pad_conf();
  ImageConfig* image = pad->mutable_image_conf();

  image->set_channels(c);
  image->set_img_size(h);
  image->set_img_size_y(w);
  pad->add_pad_c(1);
  pad->add_pad_c(2);
  pad->add_pad_h(2);
  pad->add_pad_h(3);
  pad->add_pad_w(3);
  pad->add_pad_w(5);

  for (auto useGpu : {false, true}) {
    testLayerGrad(config, "pad", 10, false, useGpu);
  }
}

TEST(Layer, CrossChannelNormLayer) {
  TestConfig config;
  config.paramInitialMean = 1.;
  config.paramInitialStd = 0.;
  config.layerConfig.set_type("norm");
  config.layerConfig.set_size(100);
  LayerInputConfig* input = config.layerConfig.add_inputs();
  NormConfig* norm = input->mutable_norm_conf();
  norm->set_norm_type("cross-channel-norm");
  norm->set_channels(10);
  norm->set_size(100);
  norm->set_scale(0);
  norm->set_pow(0);
  norm->set_blocked(0);
  config.inputDefs.push_back({INPUT_DATA, "layer_0", 100, 10});

  for (auto useGpu : {false, true}) {
    testLayerGrad(config, "cross-channel-norm", 10, false, useGpu, false);
  }
}

TEST(Layer, smooth_l1) {
  TestConfig config;
  config.layerConfig.set_type("smooth_l1");

  config.inputDefs.push_back({INPUT_DATA, "layer_0", 200, 0});
  config.inputDefs.push_back({INPUT_DATA_TARGET, "layer_1", 200, 0});
  config.layerConfig.add_inputs();
  config.layerConfig.add_inputs();

  for (auto useGpu : {false, true}) {
    testLayerGrad(config, "smooth_l1", 100, false, useGpu, false);
  }
}

TEST(Layer, multibox_loss) {
  TestConfig config;
  config.layerConfig.set_type("multibox_loss");
  config.biasSize = 0;
  LayerInputConfig* input = config.layerConfig.add_inputs();
  MultiBoxLossConfig* multiboxLoss = input->mutable_multibox_loss_conf();
  multiboxLoss->set_num_classes(21);
  multiboxLoss->set_input_num(1);
  multiboxLoss->set_overlap_threshold(0.5);
  multiboxLoss->set_neg_pos_ratio(3);
  multiboxLoss->set_neg_overlap(0.5);
  multiboxLoss->set_background_id(0);
  multiboxLoss->set_height(3);
  multiboxLoss->set_width(3);

  size_t gtNum = 1;
  MatrixPtr labelValue = Matrix::create(gtNum, 6, false, false);
  labelValue->randomizeUniform();
  labelValue->add(-0.5);
  labelValue->sigmoid(*labelValue);
  real* labelData = labelValue->getData();
  size_t labelWidth = labelValue->getWidth();
  for (size_t i = 0; i < gtNum; ++i) {
    *(labelData + i * labelWidth) = std::rand() % 20 + 1;
    *(labelData + i * labelWidth + 1) = 0.400259;
    *(labelData + i * labelWidth + 2) = 0.377857;
    *(labelData + i * labelWidth + 3) = 0.525712;
    *(labelData + i * labelWidth + 4) = 0.519368;
  }
  vector<int> seqStartPositions(gtNum + 1, 0);
  for (size_t i = 1; i <= gtNum; ++i) {
    seqStartPositions[i] = i;
  }

  // Ensure at lease one matched bbox
  MatrixPtr priorValue = Matrix::create(1, 72, false, false);
  priorValue->randomizeUniform();
  priorValue->add(-0.5);
  priorValue->sigmoid(*priorValue);
  real* priorData = priorValue->getData();
  *(priorData) = 0.424811;
  *(priorData + 1) = 0.397059;
  *(priorData + 2) = 0.538905;
  *(priorData + 3) = 0.447091;
  *(priorData + 4) = 0.425720;
  *(priorData + 5) = 0.515228;
  *(priorData + 6) = 0.519452;
  *(priorData + 7) = 0.591065;

  config.inputDefs.push_back(
      {INPUT_SELF_DEFINE_DATA, "priorbox", priorValue, {}});
  config.inputDefs.push_back(
      {INPUT_SELF_DEFINE_DATA, "label", labelValue, seqStartPositions});
  config.inputDefs.push_back({INPUT_DATA, "locPred", 36, 0});
  config.inputDefs.push_back({INPUT_DATA, "confPred", 189, 0});
  config.layerConfig.add_inputs();
  config.layerConfig.add_inputs();
  config.layerConfig.add_inputs();

  for (auto useGpu : {false, true}) {
    testLayerGrad(config, "multibox_loss", 1, false, useGpu, false);
  }
}

TEST(Layer, TransLayer) {
  TestConfig config;
  const int height = 128;
  const int width = 1028;
  config.layerConfig.set_type("trans");
  config.layerConfig.set_size(width);

  config.inputDefs.push_back(
      {INPUT_DATA, "layer_0", /* dim= */ height * width, /* paraSize= */ 0});
  config.layerConfig.add_inputs();

  for (auto useGpu : {false, true}) {
    testLayerGrad(config, "trans", height, /* trans= */ false, useGpu);
  }
}

TEST(Layer, RowConvLayer) {
  const int context = 3;
  const int size = 512;

  TestConfig config;
  config.layerConfig.set_type("row_conv");
  config.layerConfig.set_size(size);
  config.layerConfig.set_active_type("sigmoid");

  config.inputDefs.push_back(
      {INPUT_SEQUENCE_DATA, "layer_0", size, context * size});
  LayerInputConfig* input = config.layerConfig.add_inputs();
  RowConvConfig* conv = input->mutable_row_conv_conf();
  conv->set_context_length(context);

  for (auto useGpu : {false, true}) {
    testLayerGrad(config, "row_conv", 100, false, useGpu, false);
  }
}

TEST(Layer, CropLayer) {
  TestConfig config;
  // config input_0
  config.inputDefs.push_back({INPUT_DATA, "layer_0", 1024, 0});
  LayerInputConfig* input = config.layerConfig.add_inputs();
  ImageConfig* img = input->mutable_image_conf();
  img->set_channels(4);
  img->set_img_size(16);
  config.layerConfig.set_axis(2);
  config.layerConfig.add_offset(0);
  config.layerConfig.add_offset(0);

  // config input_1
  config.inputDefs.push_back({INPUT_DATA, "layer_1", 128, 0});
  input = config.layerConfig.add_inputs();
  img = input->mutable_image_conf();
  img->set_channels(2);
  img->set_img_size(8);

  // config crop layer
  config.layerConfig.set_type("crop");
  config.layerConfig.set_name("cropLayer");

  for (auto useGpu : {false, true}) {
    testLayerGrad(config, "crop", 100, false, useGpu, false);
  }
}

<<<<<<< HEAD
TEST(Layer, ClipLayer) {
  const size_t batchSize = 128;
  const size_t size = 512;
  TestConfig config;
  config.layerConfig.set_type("clip");
  config.inputDefs.push_back({INPUT_DATA, "input", size, 0});
  LayerInputConfig* input = config.layerConfig.add_inputs();
  ClipConfig* layerConf = input->mutable_clip_conf();
  double p1 = std::rand() / (double)RAND_MAX;
  double p2 = std::rand() / (double)RAND_MAX;
  layerConf->set_min(std::min(p1, p2));
  layerConf->set_max(std::max(p1, p2));
  for (auto useGpu : {false, true}) {
    testLayerGrad(config, "clip", batchSize, false, useGpu, false);
=======
TEST(Layer, RowL2NormLayer) {
  const size_t batchSize = 128;
  const size_t size = 512;
  TestConfig config;
  config.layerConfig.set_type("row_l2_norm");
  config.layerConfig.set_size(size);
  config.inputDefs.push_back({INPUT_DATA, "input", size, 0});
  config.layerConfig.add_inputs();
  for (auto useGpu : {false, true}) {
    testLayerGrad(config, "row_l2_norm", batchSize, false, useGpu, false);
>>>>>>> 5cb29a8f
  }
}

int main(int argc, char** argv) {
  testing::InitGoogleTest(&argc, argv);
  initMain(argc, argv);
  FLAGS_thread_local_rand_use_global_seed = true;
  srand(1);
  return RUN_ALL_TESTS();
}<|MERGE_RESOLUTION|>--- conflicted
+++ resolved
@@ -1899,7 +1899,6 @@
   }
 }
 
-<<<<<<< HEAD
 TEST(Layer, ClipLayer) {
   const size_t batchSize = 128;
   const size_t size = 512;
@@ -1914,7 +1913,9 @@
   layerConf->set_max(std::max(p1, p2));
   for (auto useGpu : {false, true}) {
     testLayerGrad(config, "clip", batchSize, false, useGpu, false);
-=======
+  }
+}
+
 TEST(Layer, RowL2NormLayer) {
   const size_t batchSize = 128;
   const size_t size = 512;
@@ -1925,7 +1926,6 @@
   config.layerConfig.add_inputs();
   for (auto useGpu : {false, true}) {
     testLayerGrad(config, "row_l2_norm", batchSize, false, useGpu, false);
->>>>>>> 5cb29a8f
   }
 }
 
