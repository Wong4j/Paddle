--- conflicted
+++ resolved
@@ -83,16 +83,14 @@
   // if not set, use img_size
   optional uint32 img_size_y = 14;
 
-<<<<<<< HEAD
-  optional uint32 filter_size_z = 15 [ default = 1 ];
-  optional uint32 padding_z = 16 [ default = 1 ];
-  optional uint32 stride_z = 17 [ default = 1 ];
-  optional uint32 output_z = 18 [ default = 1 ];
-  optional uint32 img_size_z = 19 [ default = 1 ];
-=======
   optional uint32 dilation = 15 [ default = 1 ];
   optional uint32 dilation_y = 16 [ default = 1 ];
->>>>>>> 47eb8691
+
+  optional uint32 filter_size_z = 17 [ default = 1 ];
+  optional uint32 padding_z = 18 [ default = 1 ];
+  optional uint32 stride_z = 19 [ default = 1 ];
+  optional uint32 output_z = 20 [ default = 1 ];
+  optional uint32 img_size_z = 21 [ default = 1 ];
 }
 
 message PoolConfig {
@@ -500,7 +498,6 @@
   // to indicate rectangle image data
   optional uint64 height = 50;
   optional uint64 width = 51;
-  optional uint64 depth = 57 [ default = 1 ];
 
   // blank label used in ctc loss
   optional uint32 blank = 52 [ default = 0 ];
@@ -517,6 +514,8 @@
 
   // for HuberRegressionLoss
   optional double delta = 57 [ default = 1.0 ];
+
+  optional uint64 depth = 58 [ default = 1 ];
 }
 
 message EvaluatorConfig {
