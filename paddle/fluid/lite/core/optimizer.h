--- conflicted
+++ resolved
@@ -48,10 +48,12 @@
 
     if (passes.empty()) {
       RunPasses(std::vector<std::string>{{
-<<<<<<< HEAD
           "lite_quant_dequant_fuse_pass",             //
           "lite_conv_bn_fuse_pass",                   //
-          "lite_conv_elementwise_add_act_fuse_pass",  //
+          "lite_conv_elementwise_add_activation_fuse_pass",  //
+#ifdef LITE_WITH_LIGHT_WEIGHT_FRAMEWORK
+          "lite_elementwise_add_activation_fuse_pass",  //
+#endif
           "lite_fc_fuse_pass",                        //
           "static_kernel_pick_pass",                  //
           "variable_place_inference_pass",            //
@@ -61,16 +63,6 @@
           "argument_type_display_pass",               //
           "io_copy_kernel_pick_pass",                 //
           "variable_place_inference_pass",            //
-=======
-          "lite_conv_bn_fuse_pass",                          //
-          "lite_conv_elementwise_add_activation_fuse_pass",  //
-          "lite_fc_fuse_pass",                               //
-#ifdef LITE_WITH_LIGHT_WEIGHT_FRAMEWORK
-          "lite_elementwise_add_activation_fuse_pass",  //
-#endif
->>>>>>> d1f8d02f
-#ifndef LITE_WITH_LIGHT_WEIGHT_FRAMEWORK
-#endif
           "runtime_context_assign_pass",  //
       }});
     } else {
