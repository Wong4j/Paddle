#   Copyright (c) 2018 PaddlePaddle Authors. All Rights Reserved.
#
# Licensed under the Apache License, Version 2.0 (the "License");
# you may not use this file except in compliance with the License.
# You may obtain a copy of the License at
#
#     http://www.apache.org/licenses/LICENSE-2.0
#
# Unless required by applicable law or agreed to in writing, software
# distributed under the License is distributed on an "AS IS" BASIS,
# WITHOUT WARRANTIES OR CONDITIONS OF ANY KIND, either express or implied.
# See the License for the specific language governing permissions and
# limitations under the License.

import collections
import contextlib
import re
import six

import numpy as np

from . import compat as cpt
from .proto import framework_pb2
try:
    from . import core
except ImportError as e:
    raise ImportError(
        """NOTE: You may need to run \"export LD_LIBRARY_PATH=/usr/local/lib:$LD_LIBRARY_PATH\"
    if you encounters \"libmkldnn.so not found\" errors. If you have python
    installed in other directory, replace \"/usr/local/lib\" with your own
    directory. The original error is: \n""" + cpt.get_exception_message(e))
except Exception as e:
    raise e
from . import unique_name

__all__ = [
    'Program',
    'Operator',
    'Parameter',
    'default_startup_program',
    'default_main_program',
    'program_guard',
    'get_var',
]

EMPTY_VAR_NAME = core.kEmptyVarName()
TEMP_VAR_NAME = core.kTempVarName()
GRAD_VAR_SUFFIX = core.kGradVarSuffix()
ZERO_VAR_SUFFIX = core.kZeroVarSuffix()


def grad_var_name(var_name):
    """
    Returns:
        str: gradient name for a certain var name
    """
    return var_name + GRAD_VAR_SUFFIX


def convert_np_dtype_to_dtype_(np_dtype):
    """
    Convert the data type in numpy to the data type in Paddle

    Args:
        np_dtype(np.dtype): the data type in numpy.

    Returns:
        core.VarDesc.VarType: the data type in Paddle.

    """
    dtype = np.dtype(np_dtype)
    if dtype == np.float32:
        return core.VarDesc.VarType.FP32
    elif dtype == np.float64:
        return core.VarDesc.VarType.FP64
    elif dtype == np.float16:
        return core.VarDesc.VarType.FP16
    elif dtype == np.int32:
        return core.VarDesc.VarType.INT32
    elif dtype == np.int16:
        return core.VarDesc.VarType.INT16
    elif dtype == np.int64:
        return core.VarDesc.VarType.INT64
    elif dtype == np.bool:
        return core.VarDesc.VarType.BOOL
    elif dtype == np.uint16:
        return core.VarDesc.VarType.INT16
    elif dtype == np.uint8:
        return core.VarDesc.VarType.UINT8
    else:
        raise ValueError("Not supported numpy dtype %s" % dtype)


def dtype_is_floating(dtype):
    """
    Check the data type is floating or not.
    Args:
        dtype(np.dtype|core.VarDesc.VarType): data type.
            Could be numpy format or Paddle format

    Returns(bool): True if data type is a float value

    """
    if not isinstance(dtype, core.VarDesc.VarType):
        dtype = convert_np_dtype_to_dtype_(dtype)

    return dtype in [
        core.VarDesc.VarType.FP16, core.VarDesc.VarType.FP32,
        core.VarDesc.VarType.FP64
    ]


def _debug_string_(proto, throw_on_error=True):
    """
    Get the debug string of a protobuf message. The message could be not
    initialized.
    Args:
        proto(google.protobuf.message.Message): The protobuf message
        throw_on_error(bool): True if raise an error when the protobuf message
            is not initialized.

    Returns(str): The debug string of the protobuf message

    """
    error_fields = list()
    if not proto.IsInitialized(error_fields) and throw_on_error:
        raise ValueError("{0} are not initialized.\nThe message is {1}:\n".
                         format(error_fields, proto))
    return proto.__str__()


class Variable(object):
    """
    In Fluid, every input and output of an operator is a variable. In most
    cases, variables are used for holding different kinds of data or training
    labels. A variable belongs to a block. All variable has its own name and
    two variables in different blocks could have the same name.

    There are many kinds of variables. Each kind of them has its own attributes
    and usages. Please reference the framework.proto for details.

    Most of a Variable's member variables can be setted to be None. It mean
    it is not available or will be specified later.

    Args:
        block(Block): The block that the variable belongs to.
        type(core.VarDesc.VarType): Variable type. Please reference the
            framework.proto for details.
        name(str|None): The name of the variable. If setted None, it will be
            generated automatically. Default: None
        shape(tuple|list|None): The shape of the variable. -1 means the batch size.
            Some kinds of variable do not contain shape, just set it to None.
            Default: None
        dtype(np.dtype|core.VarDesc.VarType|str|None): The data type of variable.
            Default: None
        lod_level (int|None): The level of lod tensor. 0 means it is not a time
            series data.
            Default: None
        capacity (int|None): The capacity of Channel variable. Ignored for other
            types. Default: None
        persistable (bool|None): True if the variable is persistable. A persistable
            variable will not be deleted after an iteration ending. Defaults: None.
        error_clip (BaseErrorClipAttr|None): The error clip attributes of the
            corresponding gradient variable. Default: None
        stop_gradient (bool): True if the variable will stop to calculate its
            gradients when backward. Default: False.
        is_data (bool): True if the variable is an input data. Default: False

    Notes:
        The constructor of Variable should not be invoked directly. Please
        use `Block.create_var` to create a variable.

    Examples:
        .. code-block:: python

            cur_program = Program()
            cur_block = cur_program.current_block()
            new_variable = cur_block.create_var(name="X",
                                                shape=[-1, 23, 48],
                                                dtype='float32')
    """

    def __init__(self,
                 block,
                 type=core.VarDesc.VarType.LOD_TENSOR,
                 name=None,
                 shape=None,
                 dtype=None,
                 lod_level=None,
                 capacity=None,
                 persistable=None,
                 error_clip=None,
                 stop_gradient=False,
                 is_data=False,
                 **kwargs):
        self.block = block
        self.error_clip = error_clip

        if name is None:
            name = unique_name.generate('_generated_var')
        is_new_var = False
        name = cpt.to_literal_str(name)
        self.desc = self.block.desc.find_var(cpt.to_bytes(name))

        if self.desc is None:
            self.desc = self.block.desc.var(cpt.to_bytes(name))
            is_new_var = True

        if is_new_var:
            self.desc.set_type(type)
        elif self.desc.type() != type:
            raise ValueError("Variable {0} has been created before. The "
                             "previous type is {1}; the new type is {2}. They"
                             " are not matched".format(self.name,
                                                       self.desc.type(), type))

        if shape is not None:
            if is_new_var:
                self.desc.set_shape(shape)
            else:
                old_shape = self.shape
                shape = tuple(shape)
                if shape != old_shape:
                    raise ValueError(
                        "Variable {0} has been created before. the previous "
                        "shape is {1}; the new shape is {2}. They are not "
                        "matched.".format(self.name, old_shape, shape))
        if dtype is not None:
            if not isinstance(dtype, core.VarDesc.VarType):
                dtype = convert_np_dtype_to_dtype_(dtype)
            if is_new_var:
                self.desc.set_dtype(dtype)
            else:
                old_dtype = self.dtype
                if dtype != old_dtype:
                    raise ValueError("Variable {0} has been created before. "
                                     "The previous data type is {1}; the new "
                                     "data type is {2}. They are not "
                                     "matched.".format(self.name, old_dtype,
                                                       dtype))

        if lod_level is not None:
            if is_new_var:
                self.desc.set_lod_level(lod_level)
            else:
                if lod_level != self.lod_level:
                    raise ValueError("Variable {0} has been created before. "
                                     "The previous lod_level is {1}; the new "
                                     "lod_level is {2}. They are not "
                                     "matched".format(self.name, self.lod_level,
                                                      lod_level))
        if persistable is not None:
            if is_new_var:
                self.desc.set_persistable(persistable)
            else:
                if persistable != self.persistable:
                    raise ValueError(
                        "Variable {0} has been created before."
                        "The previous persistable is {1}; the new "
                        "persistable is {2}. They are not matched".format(
                            self.name, self.persistable, persistable))

        if capacity is not None:
            if is_new_var:
                self.desc.set_capacity(capacity)
            else:
                # TODO(abhinavarora) : Compare with set capacity once,
                # get_capacity is implemented
                pass

        self.block.vars[name] = self
        self.op = None
        self.stop_gradient = stop_gradient
        self.is_data = is_data

    def __str__(self):
        return self.to_string(True)

    def to_string(self, throw_on_error, with_details=False):
        """
        Get debug string.

        Args:
            throw_on_error(bool): True if raise an exception when self is
                not initialized.
            with_details(bool): more details about variables and parameters
                (e.g. trainable, optimize_attr, ...) will be printed when
                with_details is True. Default False;

        Returns:
            str: The debug string.
        """
        assert isinstance(throw_on_error, bool) and isinstance(with_details,
                                                               bool)
        protostr = self.desc.serialize_to_string()
        proto = framework_pb2.VarDesc.FromString(six.binary_type(protostr))
        res_str = _debug_string_(proto, throw_on_error)
        if with_details:
            additional_attr = ("error_clip", "stop_gradient")
            for attr_name in additional_attr:
                res_str += "%s: %s\n" % (
                    attr_name, six.binary_type(getattr(self, attr_name)))
        return res_str

    __repr__ = __str__

    def _set_desc(self, input):
        """
        Set the variable description.

        Args:
            input(core.VarDesc): The new VarDesc.

        Returns:
            None
        """
        self.desc = input

    @property
    def persistable(self):
        return self.desc.persistable()

    @persistable.setter
    def persistable(self, p):
        self.desc.set_persistable(p)

    @property
    def name(self):
        return cpt.to_literal_str(self.desc.name())

    @name.setter
    def name(self, new_name):
        self.desc.set_name(new_name)

    @property
    def shape(self):
        # convert to tuple, make it as same as numpy API.
        return tuple(self.desc.shape())

    @property
    def dtype(self):
        return self.desc.dtype()

    @property
    def lod_level(self):
        return self.desc.lod_level()

    @property
    def type(self):
        return self.desc.type()

    def _set_error_clip(self, error_clip):
        """
        Set the error_clip.

        Args:
            error_clip(BaseErrorClipAttr) : The new error_clip.

        Returns:
            None
        """
        self.error_clip = error_clip


def get_all_op_protos():
    """
    Get all registered op proto from PaddlePaddle C++ end.

    Returns:
       list: list of OpProto.
    """
    protostrs = core.get_all_op_protos()
    ret_values = []
    for pbstr in protostrs:
        op_proto = framework_pb2.OpProto.FromString(six.binary_type(pbstr))
        ret_values.append(op_proto)
    return ret_values


class OpProtoHolder(object):
    """
    A global variable to hold all OpProtos from C++ as a map
    """

    @classmethod
    def instance(cls):
        if not hasattr(cls, '_instance'):
            cls._instance = cls()
        return cls._instance

    def __init__(self):
        assert not hasattr(
            self.__class__,
            '_instance'), 'Please use `instance()` to get OpProtoHolder object!'
        op_protos = get_all_op_protos()
        self.op_proto_map = {}
        for proto in op_protos:
            self.op_proto_map[proto.type] = proto

    def get_op_proto(self, type):
        """
        Get OpProto by a type string.
        Args:
            type(str): The type that operator registered in C++ side.

        Returns(framework_pb2.OpProto): The OpProto

        """
        if type not in self.op_proto_map:
            raise ValueError("Operator \"%s\" has not been registered." % type)
        return self.op_proto_map[type]

    @staticmethod
    def generated_op_attr_names():
        return {
            core.op_proto_and_checker_maker.kOpRoleAttrName(),
            core.op_proto_and_checker_maker.kOpRoleVarAttrName()
        }


class Operator(object):
    """
    In Fluid, all the operation are represented by Operator, and Operator
    is regarded as a build in an instruction of a Block. Users can use the
    build in instructions to describe their neural network.

    Args:
        block(Block): The block has the current operator.
        desc(core.OpDesc): The protobuf description of Operator.
        type(str): The type of operator. Default None.
        inputs(dict): The input of this Operator. it is a dictionary, for every
            element, key is the input parameter name, and value is a list of
            variables. Default None.
        outputs(dict): The output of this Operator. it is a dictionary, for
            every element, key is the input parameter name, and value is a list
            of variables. Default None.
        attrs(dict): The attributes of this Operator. it is a dictionary, for
            every element, key is attribute name, and value is the attribute value.
            The attribute type should be as same as the type registered in C++ side.
            Default None.

    Returns:
        Operator: The initialized Operator.

    Raises:
        ValueError: If the passed input, output and attrs doesn't match the
            initializing Operator's that registered in C++ side.

    Notes:
        The constructor of operator should not be invoked directly. Use
        Block.append_op or Block._prepend_op instead.

    Examples:
        .. code-block:: python

            cur_program = Program()
            cur_block = cur_program.current_block()
            # var1 += var2 + var3
            cur_block.append_op(type="sum",
                                inputs={"X": [var1, var2, var3]},
                                outputs={"Out": [var1]})
    """
    OP_WITHOUT_KERNEL_SET = {
        'feed', 'fetch', 'save', 'load', 'recurrent', 'go',
        'rnn_memory_helper_grad', 'conditional_block', 'while', 'send', 'recv',
        'listen_and_serv', 'parallel_do', 'save_combine', 'load_combine',
        'ncclInit', 'channel_create', 'channel_close', 'channel_send',
        'channel_recv', 'select', 'checkpoint_notify', 'gen_nccl_id'
    }

    def __init__(self,
                 block,
                 desc,
                 type=None,
                 inputs=None,
                 outputs=None,
                 attrs=None):
        self.block = block
        self.desc = desc
        self.attrs = attrs
        if self.attrs is None:
            self.attrs = dict()
        del attrs

        op_maker = core.op_proto_and_checker_maker

        if op_maker.kOpRoleAttrName() not in self.attrs:
            self.attrs[op_maker.kOpRoleAttrName()] = self.block.program.op_role

        role_var_name = op_maker.kOpRoleVarAttrName()
        if len(self.block.program.
               op_role_var) != 0 and role_var_name not in self.attrs:
            self.attrs[role_var_name] = self.block.program.op_role_var

        if role_var_name in self.attrs and len(self.attrs[role_var_name]) == 0:
            del self.attrs[role_var_name]

        if len(self.desc.type()) != 0:
            return
        if type is None:
            raise ValueError(
                "`type` to initilized an Operator can not be None.")
        self.desc.set_type(type)
        proto = OpProtoHolder.instance().get_op_proto(type)

        def find_name(var_list, name):
            for var_name in var_list:
                if var_list[var_name] is not None and var_name == name:
                    return True
            return False

        if inputs is not None:
            for in_proto in proto.inputs:
                found = find_name(inputs, in_proto.name)
                assert found or in_proto.dispensable, "Input {} not found".format(
                    in_proto.name)

                if found:
                    in_args = inputs[in_proto.name]
                    if not isinstance(in_args, list):
                        in_args = [in_args]
                    if not in_proto.duplicable and len(in_args) > 1:
                        raise ValueError(
                            "Input %s expects only one input, but %d are given."
                            % (in_proto.name, len(in_args)))
                    in_arg_names = []
                    for arg in in_args:
                        if isinstance(arg, six.string_types):
                            in_arg_names.append(arg)
                        elif isinstance(arg, six.binary_type):
                            in_arg_names.append(arg.decode())
                        else:
<<<<<<< HEAD
                            in_arg_names.append(cpt.to_literal_str(arg.name))
=======
                            if isinstance(arg.name, six.string_types):
                                in_arg_names.append(arg.name)
                            elif isinstance(arg.name, six.binary_type):
                                in_arg_names.append(arg.name.decode())
                            else:
                                raise TypeError(
                                    "arguments require unicode, str or bytes, but get %s instead."
                                    % (type(arg.name)))
>>>>>>> 16b65c55
                    self.desc.set_input(in_proto.name, in_arg_names)
                else:
                    self.desc.set_input(in_proto.name, [])

        if outputs is not None:
            given = set()
            need = set()
            for n in outputs:
                given.add(n)
            for m in proto.outputs:
                need.add(m.name)
            if not given == need:
                raise ValueError(("Incorrect setting for output(s) of "
                                  "operator \"%s\". Need: [%s] Given: [%s]") %
                                 (type,
                                  ", ".join(six.binary_type(e) for e in need),
                                  ", ".join(six.binary_type(e) for e in given)))

            for out_proto in proto.outputs:
                out_args = outputs[out_proto.name]
                if not isinstance(out_args, list):
                    out_args = [out_args]
                if not out_proto.duplicable and len(out_args) > 1:
                    raise ValueError(
                        "Output %s expects only one output, but %d are given." %
                        (out_proto.name, len(out_args)))
                out_arg_names = []
                for arg in out_args:
<<<<<<< HEAD
                    out_arg_names.append(cpt.to_literal_str(arg.name))
=======
                    if isinstance(arg.name, six.string_types):
                        out_arg_names.append(arg.name)
                    elif isinstance(arg.name, six.binary_type):
                        out_arg_names.append(arg.name.decode())
                    else:
                        raise TypeError(
                            "arguments require unicode, str or bytes, but get %s instead."
                            % (type(arg.name)))
>>>>>>> 16b65c55
                    arg.op = self
                self.desc.set_output(out_proto.name, out_arg_names)

        if self.attrs is not None:
            if not isinstance(self.attrs, dict):
                raise TypeError("'attrs' should be a dict.")
            for attr in proto.attrs:
                attr_name = attr.name
                if (attr_name not in self.attrs) or (
                        self.attrs[attr_name] is None):
                    continue
                attr_val = self.attrs[attr_name]
                self._update_desc_attr(attr_name, attr_val)

        self.desc.check_attrs()
        if self.has_kernel(type):
            self.desc.infer_var_type(self.block.desc)
            self.desc.infer_shape(self.block.desc)

    def has_kernel(self, op_type):
        return op_type not in self.OP_WITHOUT_KERNEL_SET

    def to_string(self, throw_on_error):
        """
        Get debug string.

        Args:
            throw_on_error(bool): Whether to raise exception if self is not
                initialized.

        Returns:
            str: The debug string.

        """
        protostr = self.desc.serialize_to_string()
        proto = framework_pb2.OpDesc.FromString(six.binary_type(protostr))
        return _debug_string_(proto, throw_on_error)

    def __str__(self):
        return self.to_string(True)

    __repr__ = __str__

    @property
    def type(self):
        return self.desc.type()

    def input(self, name):
        """
        Get the input arguments according to the input parameter name.

        Args:
            name(str): The input parameter name.

        Returns:
            list: return the list of argument names that associated with \
                the specific parameter name.
        """
        return self.desc.input(name)

    def rename_input(self, old_name, new_name):
        """
        Rename the `old_name` to `new_name`.

        Args:
            old_name(str): The old name of the Operator's input.
            new_name(str): The new name of the Operator's input.

        Returns:
            None
        """
        self.desc.rename_input(old_name, new_name)

    def rename_output(self, old_name, new_name):
        """
        Rename the `old_name` to `new_name`.

        Args:
            old_name(str): The old name of the Operator's output.
            new_name(str): The new name of the Operator's output.

        Returns:
            None
        """
        self.desc.rename_output(old_name, new_name)

    @property
    def input_names(self):
        return self.desc.input_names()

    @property
    def input_arg_names(self):
        return self.desc.input_arg_names()

    @property
    def output_arg_names(self):
        return self.desc.output_arg_names()

    def output(self, name):
        """
        Get output arguments by the output parameter name.

        Args:
            name(str): The output parameter name.

        Returns:
            list: return the list of argument names associated with \
                the specific parameter name.
        """
        return self.desc.output(name)

    @property
    def output_names(self):
        return self.desc.output_names()

    @property
    def idx(self):
        for i, op in enumerate(self.block.ops):
            if op == self:
                return i
        raise ValueError(
            "Can't find op itself in it's block. It could be a bug of Paddle.")

    def has_attr(self, name):
        """
        Whether this Operator has the attribute with name or not.

        Args:
            name(str): the attribute name.

        Returns:
            bool: True if has this attribute.

        """
        return self.desc.has_attr(name)

    def attr_type(self, name):
        """
        Get the type of attribute by attribute's name.

        Args:
            name(str): the attribute name.

        Returns:
            core.AttrType: the attribute type.
        """
        return self.desc.attr_type(name)

    def set_attr(self, name, val):
        """
        Set the value of attribute by attribute's name.

        Args:
            name(str): the attribute name.
            val(bool|int|str|float|list): the value of the attribute.

        Raises:
            ValueError: If the type of value doesn't match with desc.attr_type(name).
        """
        self.attrs[name] = val
        self._update_desc_attr(name, val)

    def _update_desc_attr(self, name, val):
        """
        Update the value of desc's attribute by attribute's name.

        Args:
            name(str): the attribute name.
            val(bool|int|str|float|list): the value of the attribute.

        Raises:
            ValueError: If the type of value doesn't match with desc.attr_type(name).
        """
        if isinstance(val, Block):
            self.desc.set_block_attr(name, val.desc)
        elif isinstance(val, list) and val and all(
                isinstance(v, Block) for v in val):
            self.desc.set_blocks_attr(name, [v.desc for v in val])
        elif isinstance(val, core.BlockDesc) or \
                isinstance(val, core.ProgramDesc):
            self.desc.set_serialized_attr(name, val.serialize_to_string())
        else:
            self.desc.set_attr(name, val)

    @property
    def attr_names(self):
        return self.desc.attr_names()

    def attr(self, name):
        """
        Get the attribute by name.

        Args:
            name(str): the attribute name.

        Returns:
            bool|int|str|float|list: The attribute value. The return value
            can be any valid attribute type.
        """
        return self.desc.attr(name)

    def block_attr(self, name):
        """
        Get the block attribute by name.

        Args:
            name(str): the attribute name.

        Returns:
            int: the block index.
        """
        return self.desc.block_attr(name)

    def all_attrs(self):
        """
        Get the attribute dict.

        Returns:
            dict: The Operator's attribute dict.
        """
        attr_names = self.attr_names
        attr_map = {}
        for n in attr_names:
            if n == 'sub_block':
                attr_map[n] = self.block_attr(n)
            else:
                attr_map[n] = self.attr(n)
        return attr_map


class Block(object):
    """
    In Fluid, a Program is consistence of multi-Block, and Block stores
    VarDesc and OpDesc. In a specific Block, a VarDesc have a unique name.
    One block could have some child blocks, and child block's name scopes
    should inherit the parent's so that OpDesc in child block can reference
    a VarDesc that is stored in the parent block.
    Please reference the framework.proto for details.

    Args:
        program(Program): The Program that the Block belongs to.
        idx(int): The block's id in the Program.

    Notes:
        The constructor of Block should not be invoked directly. Please
        use `Program.create_block()` to create a block.

    Examples:
        .. code-block:: python

            cur_program = Program()
            cur_block = cur_program.current_block()
            var = cur_block.create_var(name="X",
                                       shape=[-1, 23, 48],
                                       dtype='float32')
            cur_block.append_op(type="abs",
                                inputs={"X": [var]},
                                outputs={"Out": [var]})
    """

    def __init__(self, program, idx):
        self.desc = program.desc.block(idx)
        self.vars = collections.OrderedDict()  # var_name --> var
        self.ops = list()  # operator list
        self.program = program
        self.removed_vars = collections.OrderedDict()

    def __str__(self):
        return self.to_string(True)

    def to_string(self, throw_on_error, with_details=False):
        """
        Get debug string.

        Args:
            throw_on_error(bool): raise exception when self is not initialized
                when throw_on_error is True.
            with_details(bool): more details about variables and parameters
                (e.g. trainable, optimize_attr, ...) will be printed when
                with_details is True. Default False.

        Returns:
            str: The debug string.
        """
        assert isinstance(throw_on_error, bool) and isinstance(with_details,
                                                               bool)
        if with_details:
            re_add_indent = re.compile(r"\n(.)")
            res_str = "blocks {\n  idx: %d\n  parent_idx: %d" % (
                self.idx, self.parent_idx)
            for var in list(self.vars.values()):
                res_str += "\n  vars {\n    %s  }" % re_add_indent.sub(
                    r"\n    \1", var.to_string(throw_on_error, with_details))
            for op in self.ops:
                res_str += "\n  ops {\n    %s  }" % re_add_indent.sub(
                    r"\n    \1", op.to_string(throw_on_error))
            res_str += "\n}"
        else:
            protostr = self.desc.serialize_to_string()
            proto = framework_pb2.BlockDesc.FromString(
                six.binary_type(protostr))
            res_str = _debug_string_(proto, throw_on_error)
        return res_str

    __repr__ = __str__

    @property
    def parent_idx(self):
        return self.desc.parent

    @property
    def forward_block_idx(self):
        return self.desc.get_forward_block_idx()

    def _set_forward_block_idx(self, idx):
        """
        Set the forward block Idx.

        Args:
            idx(int): the block index.

        Returns:
            None
        """
        self.desc._set_forward_block_idx(idx)

    @property
    def idx(self):
        return self.desc.id

    def var(self, name):
        """
        Get a Variable by name from this block.

        Args:
            name(str): the Variable's name.

        Raises:
            ValueError: The If input's type is not str, or this block
                doesn't have a Variable with the giving name.

        Returns:
            Variable: the Variable with the giving name.
        """
        if not isinstance(name, six.string_types):
            raise TypeError(
                "var require string as parameter, but get %s instead." %
                (type(name)))
        v = self.vars.get(name, None)
        if v is None:
            raise ValueError("var %s not in this block" % name)
        return v

    def _var_recursive(self, name):
        """
        Get a Variable by name from this block recursively.

        Args:
            name(str): the Variable's name.

        Raises:
            ValueError: this block and this parent block doesn't
                have a Variable with the giving name.

        Returns:
            Variable: the Variable with the giving name.
        """
        frontier = list()
        visited = set()

        frontier.append(self)

        prog = self.program

        while len(frontier) != 0:  # BFS
            cur = frontier[0]
            frontier = frontier[1:]

            if id(cur) in visited:
                continue

            if cur.has_var(name):
                return cur.var(name)

            if cur.parent_idx != -1:
                frontier.append(prog.block(cur.parent_idx))

            if cur.forward_block_idx != -1:
                frontier.append(prog.block(cur.forward_block_idx))

            visited.add(id(cur))

        raise ValueError("Var {0} is not found recursively".format(name))

    def all_parameters(self):
        return list(self.iter_parameters())

    def iter_parameters(self):
        return (item[1] for item in six.iteritems(self.vars)
                if isinstance(item[1], Parameter))

    def create_var(self, *args, **kwargs):
        var = Variable(block=self, *args, **kwargs)
        if 'initializer' in kwargs:
            kwargs['initializer'](var, self)
        return var

    def has_var(self, name):
        return name in self.vars

    def _rename_var(self, name, new_name):
        """
        Rename variable in vars and ops' inputs and outputs

        Args:
            name(str): the name that need to be renamed.
            new_name(str): the name that need to rename to.

        Raises:
            ValueError: If this block doesn't have this the giving name,
                or the type of the var with the giving name is not Parameter
                or Variable.

        Returns:
            Variable: the Variable with the giving name.
        """
        name = cpt.to_literal_str(name)
        new_name = cpt.to_literal_str(new_name)

        if not self.has_var(name):
            raise ValueError("var %s is not in current block" % name)
        v = self.var(name)
        if type(v) == Parameter:
            var_type = "Parameter"
            stop_gradient = v.stop_gradient
            trainable = v.trainable
            optimize_attr = v.optimize_attr
            regularizer = v.regularizer
            gradient_clip_attr = v.gradient_clip_attr
            error_clip = v.error_clip
        elif type(v) == Variable:
            var_type = "Variable"
            error_clip = v.error_clip
            stop_gradient = v.stop_gradient
        else:
            raise ValueError("unsupported var type: %s", type(v))
        orig_var_type = v.type
        self.desc._rename_var(cpt.to_bytes(name), cpt.to_bytes(new_name))
        # NOTE: v is destroyed by C++ after calling _rename_var.
        d = self.desc.find_var(cpt.to_bytes(new_name))
        if var_type == "Parameter":
            var = Parameter(
                self,
                d.shape(),
                d.dtype(),
                type=orig_var_type,
                name=new_name,
                stop_gradient=stop_gradient,
                trainable=trainable,
                optimize_attr=optimize_attr,
                regularizer=regularizer,
                gradient_clip_attr=gradient_clip_attr,
                error_clip=error_clip)
        elif var_type == "Variable":
            var = Variable(
                self,
                type=orig_var_type,
                name=new_name,
                error_clip=error_clip,
                stop_gradient=stop_gradient)

        # rename the python side, _sync_with_cpp will only add
        # new vars/ops to python side.
        self.vars[new_name] = var
        del self.vars[name]
        self._sync_with_cpp()
        return var

    def _remove_var(self, name):
        self._sync_with_cpp()
        self.desc._remove_var(cpt.to_bytes(name))
        del self.vars[name]

    def create_parameter(self, *args, **kwargs):
        global_block = self.program.global_block()
        param = Parameter(global_block, *args, **kwargs)
        if 'initializer' in kwargs:

            def _is_inited_by(block, var):
                init_ops = []
                for op in block.ops:
                    if var.name in op.output_arg_names:
                        init_ops.append(op)
                return init_ops

            initializer = kwargs['initializer']
            init_ops = _is_inited_by(global_block, param)
            init_ops_len = len(init_ops)
            if init_ops_len > 1:
                raise RuntimeError("param " + param.name +
                                   " is inited by multiple init ops " + str(
                                       init_ops))
            elif init_ops_len == 1:
                #TODO already inited, do nothing, should log a warning
                pass
            else:
                initializer(param, self)
        return param

    def append_op(self, *args, **kwargs):
        """
        Appends a new Operator according to the giving arguments.

        Returns:
            Operator: the append Operator.
        """
        op_desc = self.desc.append_op()
        op = Operator(block=self, desc=op_desc, *args, **kwargs)
        self.ops.append(op)
        return op

    def _insert_op(self, index, *args, **kwargs):
        """
        Insert a Operator according to the giving arguments.

        Args:
            index(int): the place that the operator to insert.

        Returns:
            Operator: the insert Operator.
        """
        self._sync_with_cpp()
        op_desc = self.desc._insert_op(index)
        op = Operator(block=self, desc=op_desc, *args, **kwargs)
        self.ops.insert(index, op)
        return op

    def _remove_op(self, index):
        """
        Remove the specific position operator.

        Args:
            index(int): the position that the operator to insert.

        Returns:
            None
        """
        self._sync_with_cpp()
        self.desc._remove_op(index, index + 1)
        del self.ops[index]

    def _slice_ops(self, start, end):
        """
        Return the Operator between start and end.

        Args:
            start(int): the start position.
            end(int): the end position.

        Returns:
            list: the Operators between start and end.
        """
        return self.ops[start:end]

    def _prepend_op(self, *args, **kwargs):
        op_desc = self.desc._prepend_op()
        op = Operator(self, op_desc, *args, **kwargs)
        self.ops.insert(0, op)
        return op

    def _sync_with_cpp(self):
        """
        Sync from the desc on the c++ end. This method is used to synchronize
        the c++ desc instance generated by backward.
        """
        # sync variables from cpp
        for var in self.desc.all_vars():
            if not self.has_var(var.name()):
                self.create_var(name=var.name(), desc=var, type=var.type())

        # sync variables removed from c++ end
        for var in list(self.vars.keys()):
            if not self.desc.find_var(cpt.to_bytes(var)):
                self.vars.pop(var)

        # sync operators from cpp
        ops_in_cpp = []
        for op_idx in range(0, self.desc.op_size()):
            ops_in_cpp.append(self.desc.op(op_idx))

        if len(self.ops) != 0:
            first_op_in_python = self.ops[0].desc
            last_op_in_python = self.ops[len(self.ops) - 1].desc
            start_index = None
            end_index = None
            for index in range(len(ops_in_cpp)):
                if first_op_in_python == ops_in_cpp[index]:
                    start_index = index
                if last_op_in_python == ops_in_cpp[index]:
                    end_index = index
            assert start_index is not None
            assert end_index is not None
            assert start_index <= end_index
        else:
            start_index = 0
            end_index = -1

        # sync ops append to the head of cpp_ops
        for index in range((start_index - 1 - 1), -1, -1):
            op_desc = ops_in_cpp[index]
            op = Operator(self, op_desc)
            self.ops.insert(0, op)

        # sync ops append to the end of cpp_ops
        for index in range((end_index + 1), len(ops_in_cpp)):
            op_desc = ops_in_cpp[index]
            op = Operator(self, op_desc)
            self.ops.append(op)

        # sync ops removed from c++ end
        if end_index != -1 and end_index < len(self.ops):
            ops_in_cpp_index = 0
            ops_in_python_index = 0
            while ops_in_python_index < len(
                    self.ops) and ops_in_cpp_index < len(ops_in_cpp):
                if self.ops[ops_in_python_index].desc != ops_in_cpp[
                        ops_in_cpp_index]:
                    del self.ops[ops_in_python_index]
                else:
                    ops_in_cpp_index += 1
                    ops_in_python_index += 1

        assert len(self.ops) == len(ops_in_cpp)
        for index in range(len(self.ops)):
            assert self.ops[index].desc == ops_in_cpp[index]

    def _copy_param_info_from(self, other):
        """
        Copy the information of parameters from the other block.

        Args:
            other(Block): the other block.

        Raises:
            ValueError: If type of input is not Block, or the `other` and this
                block is not in the same topology.

        Returns:
            None
        """
        if not isinstance(other, Block):
            raise TypeError(
                "_copy_param_info_from should be invoked with Block")
        for p in other.iter_parameters():
            assert isinstance(p, Parameter)
            v = self.vars.get(p.name, None)
            if v is None:
                raise ValueError("_copy_param_info_from should be invoked with "
                                 "same topology")
            assert isinstance(v, Variable)
            new_p = Parameter(
                block=self,
                shape=v.shape,
                dtype=v.dtype,
                type=v.type,
                lod_level=v.lod_level,
                stop_gradient=p.stop_gradient,
                trainable=p.trainable,
                optimize_attr=p.optimize_attr,
                regularizer=p.regularizer,
                gradient_clip_attr=p.gradient_clip_attr,
                error_clip=p.error_clip,
                name=v.name)
            self.vars[new_p.name] = new_p

    def _clone_variable(self, var):
        """
        Clone a variable into current block.

        Args:
            var: the variable to be cloned.

        Returns:
            Variable: the new  variable cloned from 'var' in current block.
        """
        assert isinstance(var, Variable)
        ret_var = None
        # make STEP_SCOPES var can be safely cloned.
        if var.type == core.VarDesc.VarType.STEP_SCOPES:
            ret_var = self.create_var(
                name=var.name, persistable=var.persistable, type=var.type)
        elif var.type == core.VarDesc.VarType.RAW:
            ret_var = self.create_var(
                name=var.name, persistable=var.persistable, type=var.type)
        elif var.type == core.VarDesc.VarType.SELECTED_ROWS:
            ret_var = self.create_var(
                name=var.name,
                shape=var.shape,
                dtype=var.dtype,
                type=var.type,
                persistable=True,
                is_data=var.is_data)
        else:
            ret_var = self.create_var(
                name=var.name,
                shape=var.shape,
                dtype=var.dtype,
                type=var.type,
                lod_level=var.lod_level,
                persistable=True,
                is_data=var.is_data)
        return ret_var


class Program(object):
    """
    Python Program. Beneath it is a ProgramDesc, which is used for
    create c++ Program. A program is a self-contained programing
    language like container. It has at least one Block, when the
    control flow op like conditional_block, while_op is included,
    it will contains nested block.
    Please reference the framework.proto for details.

    Notes: we have default_startup_program and default_main_program
    by default, a pair of them will shared the parameters.
    The default_startup_program only run once to initialize parameters,
    default_main_program run in every mini batch and adjust the weights.

    Returns:
        A empty program.

    Examples:
        >>> main_program = fluid.Program()
        >>> startup_program = fluid.Program()
        >>> with fluid.program_guard(main_program=main_program, startup_program=startup_program):
        >>>     fluid.layers.data(name="x", shape=[-1, 784], dtype='float32')
        >>>     fluid.layers.data(name="y", shape=[-1, 1], dtype='int32')
        >>>     fluid.layers.fc(name="fc", shape=[10], dtype='float32', act="relu")

    """

    def __init__(self):
        self.desc = core.ProgramDesc()
        self.blocks = [Block(self, 0)]
        self.current_block_idx = 0
        self._seed = 0
        self._current_role = core.op_proto_and_checker_maker.OpRole.Forward
        self._op_role_var = []

    @property
    def op_role(self):
        """
        The operator role. In a enum {Forward, Backward, Optimize}.

        Notes: this is a low level API. It is used only for ParallelExecutor to
        duplicate or schedule operator to devices.

        For example, the forward operator should be executed on every device.
        The backward operator should be executed on every device and the
        parameter gradient of backward (use :code:`op_role_var` to get this
        variable) operator should be merged to one device. The optimization
        operators should be executed on only one device and broadcast the
        optimization result, i.e., the new parameter, to every other device.
        """
        return self._current_role

    @op_role.setter
    def set_op_role(self, role):
        self._current_role = role

    @property
    def op_role_var(self):
        """
        The auxiliary variables for :code:`op_role` property.

        See Also: :code:`Program.op_role`'s documentation for details.

        Notes: This is a very low-level API. Users should not use it directly.
        """
        return self._op_role_var

    @op_role_var.setter
    def set_op_role_var(self, var_name):
        self._op_role_var = [var_name]

    @contextlib.contextmanager
    def optimized_guard(self, param_and_grads):
        """
        A with guard to set :code:`Optimization` :code:`OpRole` and
        :code:`OpRoleVar` automatically.

        Notes: This is a very low level API. Users should not use it directly.

        Args:
            param_and_grads(list): The variables (names) to be optimized.

        Examples:

            >>> p, g = backward(...)
            >>> with program.optimized_guard([p,g]):
            >>>     p = p - 0.001 * g
        """
        OpRole = core.op_proto_and_checker_maker.OpRole
        self._current_role = OpRole.Optimize
        self._op_role_var = [
            var.name if isinstance(var, Variable) else var
            for var in param_and_grads
        ]
        yield
        self._op_role_var = []
        self._current_role = OpRole.Forward

    def __str__(self):
        """
        Get the protobuf debug string of this Program.

        Returns:
            (str): The protobuf debug string.

        Raises:
            ValueError: If any of required fields is not set.
        """
        return self.to_string(True)

    def to_string(self, throw_on_error, with_details=False):
        """
        To debug string.

        Args:
            throw_on_error(bool): raise Value error when any of required fields
                is not set.

            with_details(bool): True if more details about variables and
                parameters, e.g., :code:`trainable`, :code:`optimize_attr`, need
                to print.

        Returns
            (str): The debug string.

        Raises:
            ValueError: If any of required fields is not set and throw_on_error is
                True.

        """
        assert isinstance(throw_on_error, bool) and isinstance(with_details,
                                                               bool)
        if with_details:
            res_str = ""
            for block in self.blocks:
                res_str += block.to_string(throw_on_error, with_details)
        else:
            protostr = self.desc.serialize_to_string()
            proto = framework_pb2.ProgramDesc.FromString(
                six.binary_type(protostr))
            res_str = _debug_string_(proto, throw_on_error)
        return res_str

    def get_desc(self):
        """
        Get the C++ side of `ProgramDesc` object pointer. The C++ object is
        exposed by :code:`pybind`.

        Notes: This is a very low level API. Users should not use this API
        directly.
        """
        return self.desc

    def clone(self, for_test=False):
        """
        Create a new, duplicated program.


        Some operators, e.g., :code:`batch_norm`, behave differently between
        training and testing. They have an attribute, :code:`is_test`, to
        control this behaviour. This method will change the :code:`is_test`
        attribute of them to :code:`True` when :code:`for_test=True`.

        * Set for_test to False when we want to clone the program for training.
        * Set for_test to True when we want to clone the program for testing.

        Notes: This API DOES NOT prune any operator. Use
        :code:`clone(for_test=True)` before backward and optimization please. e.g.

            >>> test_program = fluid.default_main_program().clone(for_test=True)
            >>> optimizer = fluid.optimizer.Momentum(learning_rate=0.01, momentum=0.9)
            >>> optimizer.minimize()

        Args:
            for_test(bool): True if change the :code:`is_test` attribute of
                operators to :code:`True`.

        Returns:
            Program: The new, duplicated Program object.

        Examples:

            1. To clone a test program, the sample code is:

            >>> import paddle.fluid as fluid
            >>> train_program = fluid.Program()
            >>> startup_program = fluid.Program()
            >>> with fluid.program_guard(train_program, startup_program):
            >>>     img = fluid.layers.data(name='image', shape=[784])
            >>>     hidden = fluid.layers.fc(input=img, size=200, act='relu')
            >>>     hidden = fluid.layers.dropout(hidden, dropout_prob=0.5)
            >>>     loss = fluid.layers.cross_entropy(
            >>>                 input=fluid.layers.fc(hidden, size=10, act='softmax'),
            >>>                 label=fluid.layers.data(name='label', shape=[1], dtype='int64'))
            >>>
            >>> test_program = train_program.clone(for_test=True)
            >>>
            >>> sgd = fluid.optimizer.SGD(learning_rate=1e-3)
            >>> with fluid.program_guard(train_program, startup_program):
            >>>     sgd.minimize(loss)

            2. The :code:`clone` method can be avoid if you create program for
            training and program for testing individually.

            >>> import paddle.fluid as fluid
            >>>
            >>> def network(is_test):
            >>>     img = fluid.layers.data(name='image', shape=[784])
            >>>     hidden = fluid.layers.fc(input=img, size=200, act='relu')
            >>>     hidden = fluid.layers.dropout(hidden, dropout_prob=0.5, is_test=is_test)
            >>>     loss = fluid.layers.cross_entropy(
            >>>                 input=fluid.layers.fc(hidden, size=10, act='softmax'),
            >>>                 label=fluid.layers.data(name='label', shape=[1], dtype='int64'))
            >>>     return loss
            >>>
            >>> train_program = fluid.Program()
            >>> startup_program = fluid.Program()
            >>> test_program = fluid.Program()
            >>>
            >>> with fluid.program_guard(train_program, startup_program):
            >>>     with fluid.unique_name.guard():
            >>>         loss = network(is_test=False)
            >>>         sgd = fluid.optimizer.SGD(learning_rate=1e-3)
            >>>         sgd.minimize(loss)
            >>>
            >>> # the test startup program is not used.
            >>> with fluid.program_guard(test_program, fluid.Program()):
            >>>     with fluid.unique_name.guard():
            >>>         loss = network(is_test=True)

            The two code snippets above will generate same programs.
        """
        if for_test:
            p = self.inference_optimize()
        else:
            p = Program()
            p.desc = core.ProgramDesc(self.desc)
            p.blocks = [
                Block(p, i) for i in six.moves.range(self.desc.num_blocks())
            ]
            p._sync_with_cpp()

        p._copy_param_info_from(self)
        p.copy_data_info_from(self)
        return p

    def prune(self, targets):
        """
        Prune operators and variables which are not needed to generate
        :code:`targets`.

        Notes: This is a very low level API. Users should not use this API
        directly. This API is in flux and not stable.

        Args:
            targets(list|Variable|Operator): A list of variables or operators
                need to be pruned

        Returns:
            Program:  A new, pruned program.

        """
        if not isinstance(targets, list):
            targets = [targets]
        targets_idx = []
        for t in targets:
            if not isinstance(t, Operator):
                if isinstance(t, Variable):
                    # After transpiler processing, the op that output this
                    # variable maybe has been changed, so t.op is not reliable
                    # and we need to find the current op that generate this
                    # variable here.
                    t.op = None
                    global_block = self.global_block()
                    for idx, op in enumerate(global_block.ops):
                        if t.name in op.output_arg_names:
                            t.op = op
                            break

                    t = t.op
                    if t is None:
                        raise ValueError(
                            "The target variable must have an "
                            "associated operator that generates it.")
                else:
                    raise ValueError("All targets of prune() can only be "
                                     "Variable or Operator.")

            targets_idx.append([t.block.idx, t.idx])
        res = Program()
        res.desc = core.prune(self.desc, targets_idx)
        res.blocks = [
            Block(res, i) for i in six.moves.range(res.desc.num_blocks())
        ]
        res._sync_with_cpp()
        return res

    def inference_optimize(self):
        """
        This method will create a new program and do following adjustments on it:
        1. Remove all reader variables and their creator ops if exist.

        2. Remove the :code:`read_op` if exists.

        3. change the :code:`is_test`
        attribute of operators to :code:`True`. All the :code:`Parameter`
        information will be lost.

        Notes: This API is a very low level API. Use
        :code:`Program.clone(for_test=True)` instead.

        Returns:
            Program: The new program.
        """
        # this is an alternative implement before
        # core.inference_optimize being fixed.
        res = Program()
        res.desc = core.ProgramDesc(self.desc)

        # remove all readers and the read_op if exist
        read_op_idx = 0
        root_block = res.desc.block(0)
        while True:
            if read_op_idx >= root_block.op_size() or root_block.op(
                    read_op_idx).type() == 'read':
                break
            read_op_idx += 1
        if read_op_idx < root_block.op_size():
            root_block._remove_op(0, read_op_idx + 1)
        for var in root_block.all_vars():
            if var.type() == core.VarDesc.VarType.READER:
                root_block._remove_var(var.name())

        # change all `is_test` attributes to True
        for i in six.moves.range(res.desc.num_blocks()):
            block = res.desc.block(i)
            for j in six.moves.range(block.op_size()):
                op = block.op(j)
                if op.has_attr('is_test'):
                    op.set_attr('is_test', True)
        res.blocks = [
            Block(res, i) for i in six.moves.range(res.desc.num_blocks())
        ]
        res._sync_with_cpp()
        return res

    @staticmethod
    def parse_from_string(binary_str):
        """
        Deserialize a program desc from protobuf binary string.

        Notes: All information about parameters will be lost after serialization
        and deserialization.

        Args:
            binary_str_type(str): The binary prootbuf string.

        Returns:
            Program: A deserialized program desc.
        """
        p = Program()
        p.desc = core.ProgramDesc(binary_str)
        p.blocks = [Block(p, i) for i in six.moves.range(p.desc.num_blocks())]
        p._sync_with_cpp()
        return p

    @property
    def random_seed(self):
        """
        The default random seed for random operators in Program. Zero means get
        the random seed from random device.

        Notes: It must be set before the operators have been added.
        """
        return self._seed

    @property
    def num_blocks(self):
        """
        The number of blocks in this program.
        """
        return self.desc.num_blocks()

    @random_seed.setter
    def random_seed(self, seed):
        if not isinstance(seed, int):
            raise ValueError("Seed must be a integer.")
        self._seed = seed

    def __repr__(self):
        return self.__str__()

    def global_block(self):
        """
        Get the first block of this program.
        """
        return self.blocks[0]

    def block(self, index):
        """
        Get the :code:`index` block of this program
        Args:
            index(int): The index of block to get

        Returns:
            Block: The :code:`index` block
        """
        return self.blocks[index]

    def current_block(self):
        """
        Get the current block. The :code:`current` block is the block to append
        operators.
        """
        return self.blocks[self.current_block_idx]

    def create_block(self, parent_idx=None):
        """
        Create a new block with the :code:`parent_idx` and change the current block
        to new block.

        Args:
            parent_idx(int): The parent block index.

        Returns:
            Block: The new block.
        """
        new_block_idx = len(self.blocks)
        parent = self.current_block() if parent_idx is None else self.block(
            parent_idx)
        self.desc.append_block(parent.desc)
        self.current_block_idx = new_block_idx
        self.blocks.append(Block(self, self.current_block_idx))
        return self.current_block()

    def rollback(self):
        """
        Exit a code block, i.e., roll back to the parent block.
        Returns:
            None
        """
        self.current_block_idx = self.current_block().parent_idx

    def _sync_with_cpp(self):
        """
        Synchronize Python instance to its binding C++ object instance.
        If the program is modified in C++ space, this method should be invoked.

        Notes: This is a very low level API. Users should not invoke it
        directly.

        Returns:
            None
        """
        for block_idx in range(len(self.blocks), self.desc.num_blocks()):
            self.blocks.append(Block(self, block_idx))
        for block in self.blocks:
            block._sync_with_cpp()

    def _copy_param_info_from(self, other):
        """
        Copy the information of parameters from other program.

        Notes: This is a very low level API. Users should not invoke it
        directly.

        Args:
            other(Program): Other program

        Returns:
            None
        """
        if not isinstance(other, Program):
            raise TypeError("_copy_param_info_from should be invoked with "
                            "Program")

        if len(self.blocks) != len(other.blocks):
            raise ValueError("_copy_param_info_from should be invoked with two "
                             "program, with represent the same topology")
        self.global_block()._copy_param_info_from(other.global_block())

    def copy_data_info_from(self, other):
        """
        Copy the information of data variables from other program.

        Notes: This is a very low level API. Users should not invoke it
        directly.

        Args:
            other(Program): Other program

        Returns:
            None
        """
        if not isinstance(other, Program):
            raise TypeError("_copy_param_info_from should be invoked with "
                            "Program")

        if len(self.blocks) != len(other.blocks):
            raise ValueError("_copy_param_info_from should be invoked with two "
                             "program, with represent the same topology")
        for var in list(other.global_block().vars.values()):
            if var.is_data:
                self.global_block().var(var.name).is_data = True

    def list_vars(self):
        """
        Get all variables from this Program. A iterable object is returned.

        Returns:
            iterable: The generator will yield every variable in this program.
        """
        for each_block in self.blocks:
            for each_var in list(each_block.vars.values()):
                yield each_var


class Parameter(Variable):
    """
    Parameter is derived from Variable. A parameter is a persistable
    Variable, and will be updated by optimizers after each iteration.
    The training of a neural network is essentially the updating of
    its parameters.

    Relative to a general Variable, a Parameter has several its own
    member variables:

    Args:
        trainable(bool): True if the parameter need to be updated after
            iterations.
        optimize_attr(map): Parameter attributes related with optimizing.
            Currently, it only contains 'learning_rate'.
            Default: {'learning_rate': 1.0}
        regularizer(WeightDecayRegularizer): The Regularizer which will
            be applied on the parameter. Default: None
        gradient_clip_attr(BaseGradientClipAttr): The gradint clip strategy
            which will be applied on the parameter. Default: None
        do_model_average(bool): True if the model average strategy will
            be applied on this parameter.
    """

    def __init__(self, block, shape, dtype, **kwargs):
        if shape is None or dtype is None:
            raise ValueError("Parameter must set shape and dtype")
        if len(shape) == 0:
            raise ValueError("Parameter shape cannot be empty")

        for each in shape:
            if each < 0:
                raise ValueError("Parameter shape should not be related with "
                                 "batch-size")

        Variable.__init__(
            self, block, persistable=True, shape=shape, dtype=dtype, **kwargs)
        self.trainable = kwargs.get('trainable', True)

        self.optimize_attr = kwargs.get('optimize_attr', {'learning_rate': 1.0})

        self.regularizer = kwargs.get('regularizer', None)

        self.gradient_clip_attr = kwargs.get('gradient_clip_attr', None)

        self.do_model_average = kwargs.get('do_model_average', None)

    def __str__(self):
        return self.to_string(True)

    def to_string(self, throw_on_error, with_details=False):
        """
        To debug string.

        Args:
            throw_on_error(bool): raise exception when self is not initialized
                when throw_on_error is True
            with_details(bool): more details about variables and parameters
                (e.g. trainable, optimize_attr, ...) will be printed when with_details is True

        Returns(str): The debug string.

        """
        assert isinstance(throw_on_error, bool) and isinstance(with_details,
                                                               bool)
        if with_details:
            res_str = Variable.to_string(self, throw_on_error, True)
            additional_attr = ("trainable", "optimize_attr", "regularizer",
                               "gradient_clip_attr", "do_model_average")
            for attr_name in additional_attr:
                res_str += "%s: %s\n" % (
                    attr_name, six.binary_type(getattr(self, attr_name)))
        else:
            res_str = Variable.to_string(self, throw_on_error, False)
        return res_str

    __repr__ = __str__


# program is a global instance.
_main_program_ = Program()
_startup_program_ = Program()


def default_startup_program():
    """
    Get default/global startup program.

    The layer function in :code:`fluid.layers` will create parameters, readers,
    NCCL handles as global variables. The :code:`startup_program` will
    initialize them by the operators in startup program. The layer function will
    append these initialization operators into startup program.

    This method will return the :code:`default` or the :code:`current` startup
    program. Users can use :code:`fluid.program_guard` to switch program.

    Returns:
        Program: startup program
    """
    return _startup_program_


def default_main_program():
    """
    Get default/global main program. The main program is used for training or
    testing.

    All layer function in :code:`fluid.layers` will append operators and
    variables to the :code:`default_main_program`.

    The :code:`default_main_program` is the default program in a lot of APIs.
    For example, the :code:`Executor.run()` will execute the
    :code:`default_main_program` when the program is not specified.

    Returns:
        Program: main program
    """
    return _main_program_


def switch_main_program(program):
    """
    Switch the main program to a new program.

    Args:
        program(Program): The new main program

    Returns:
        Program: The previous main program
    """
    global _main_program_
    prev_program = _main_program_
    _main_program_ = program
    return prev_program


def switch_startup_program(program):
    """
    Switch the startup program to a new program
    Args:
        program(Program): The new startup program

    Returns:
        Program: The previous startup program
    """
    global _startup_program_
    prev_program = _startup_program_
    _startup_program_ = program
    return prev_program


@contextlib.contextmanager
def program_guard(main_program, startup_program=None):
    """
    Change the global main program and startup program with `with` statement.
    Layer functions in the Python `with` block will append operators and
    variables to the new main programs.

    Examples:

        >>> import paddle.fluid as fluid
        >>> main_program = fluid.Program()
        >>> startup_program = fluid.Program()
        >>> with fluid.program_guard(main_program, startup_program):
        >>>     data = fluid.layers.data(...)
        >>>     hidden = fluid.layers.fc(...)

    Notes: The temporary :code:`Program` can be used if the user does not need
    to construct either of startup program or main program.

    Examples:

        >>> import paddle.fluid as fluid
        >>> main_program = fluid.Program()
        >>> # does not care about startup program. Just pass a temporary value.
        >>> with fluid.program_guard(main_program, fluid.Program()):
        >>>     data = ...

    Args:
        main_program(Program): New main program inside `with` statement.
        startup_program(Program): New startup program inside `with` statement.
            None means do not change startup program.
    """
    if not isinstance(main_program, Program):
        raise TypeError("main_program should be Program")
    main_program = switch_main_program(main_program)
    if startup_program is not None:
        if not isinstance(startup_program, Program):
            raise TypeError("startup_program should be Program")
        startup_program = switch_startup_program(startup_program)
    yield
    switch_main_program(main_program)
    if startup_program is not None:
        switch_startup_program(startup_program)


def get_var(name, program=None):
    """
    Get a variable by name from the global block of a program.

    Args:
        name(str): name of the variable
        program(Program|None): program object.
        If None, default_global_program() will be used.

    Returns:
        Variable
    """
    if program is None:
        program = default_main_program()
    assert isinstance(name, str)
    assert isinstance(program, Program)

    return program.global_block().var(name)<|MERGE_RESOLUTION|>--- conflicted
+++ resolved
@@ -530,18 +530,7 @@
                         elif isinstance(arg, six.binary_type):
                             in_arg_names.append(arg.decode())
                         else:
-<<<<<<< HEAD
                             in_arg_names.append(cpt.to_literal_str(arg.name))
-=======
-                            if isinstance(arg.name, six.string_types):
-                                in_arg_names.append(arg.name)
-                            elif isinstance(arg.name, six.binary_type):
-                                in_arg_names.append(arg.name.decode())
-                            else:
-                                raise TypeError(
-                                    "arguments require unicode, str or bytes, but get %s instead."
-                                    % (type(arg.name)))
->>>>>>> 16b65c55
                     self.desc.set_input(in_proto.name, in_arg_names)
                 else:
                     self.desc.set_input(in_proto.name, [])
@@ -570,18 +559,7 @@
                         (out_proto.name, len(out_args)))
                 out_arg_names = []
                 for arg in out_args:
-<<<<<<< HEAD
                     out_arg_names.append(cpt.to_literal_str(arg.name))
-=======
-                    if isinstance(arg.name, six.string_types):
-                        out_arg_names.append(arg.name)
-                    elif isinstance(arg.name, six.binary_type):
-                        out_arg_names.append(arg.name.decode())
-                    else:
-                        raise TypeError(
-                            "arguments require unicode, str or bytes, but get %s instead."
-                            % (type(arg.name)))
->>>>>>> 16b65c55
                     arg.op = self
                 self.desc.set_output(out_proto.name, out_arg_names)
 
