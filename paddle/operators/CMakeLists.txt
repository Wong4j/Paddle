file(GLOB GENERAL_OPS RELATIVE "${CMAKE_CURRENT_SOURCE_DIR}" "*_op.cc")
string(REPLACE ".cc" "" GENERAL_OPS "${GENERAL_OPS}")
function(op_library TARGET)
    # op_library is a function to create op library. The interface is same as
    # cc_library. But it handle split GPU/CPU code and link some common library
    # for ops.
    set(OP_LIBRARY ${TARGET} ${OP_LIBRARY} PARENT_SCOPE)
    set(cc_srcs)
    set(cu_srcs)
    set(op_common_deps operator op_registry)
    set(options "")
    set(oneValueArgs "")
    set(multiValueArgs SRCS DEPS)
    cmake_parse_arguments(op_library "${options}" "${oneValueArgs}"
            "${multiValueArgs}" ${ARGN})

    list(LENGTH op_library_SRCS op_library_SRCS_len)
    if (${op_library_SRCS_len} EQUAL 0)
        if (EXISTS ${CMAKE_CURRENT_SOURCE_DIR}/${TARGET}.cc)
            list(APPEND cc_srcs ${TARGET}.cc)
        endif()
        if (EXISTS ${CMAKE_CURRENT_SOURCE_DIR}/${TARGET}.cu)
            list(APPEND cu_srcs ${TARGET}.cu)
        endif()
    else()
        foreach(src ${op_library_SRCS})
            if (${src} MATCHES ".*\\.cu$")
                list(APPEND cu_srcs ${src})
            elseif(${src} MATCHES ".*\\.cc$")
                list(APPEND cc_srcs ${src})
            else()
                message(FATAL_ERROR "${TARGET} Source file ${src} should only be .cc or .cu")
            endif()
        endforeach()
    endif()

    list(LENGTH cc_srcs cc_srcs_len)
    if (${cc_srcs_len} EQUAL 0)
        message(FATAL_ERROR "The op library ${TARGET} should contains at least one .cc file")
    endif()

    if (WITH_GPU)
        nv_library(${TARGET} SRCS ${cc_srcs} ${cu_srcs} DEPS ${op_library_DEPS}
                ${op_common_deps})
    else()
        cc_library(${TARGET} SRCS ${cc_srcs} DEPS ${op_library_DEPS}
                ${op_common_deps})
    endif()
endfunction()

add_subdirectory(math)

<<<<<<< HEAD
list(REMOVE_ITEM GENERAL_OPS
     net_op
     minus_op
     mul_op
     recurrent_op
     scale_op)

op_library(net_op SRCS net_op.cc)
op_library(minus_op SRCS minus_op.cc minus_op.cu DEPS scale_op)
op_library(mul_op SRCS mul_op.cc mul_op.cu DEPS math_function)
op_library(recurrent_op SRCS recurrent_op.cc rnn/recurrent_op_utils.cc
=======
set(DEPS_OPS
    identity_op
    minus_op
    mul_op
    recurrent_op
    scale_op)
op_library(identity_op DEPS scale_op)
op_library(minus_op DEPS scale_op)
op_library(mul_op DEPS math_function)
op_library(recurrent_op SRCS recurrent_op.cc rnn/recurrent_op_utils.cc 
>>>>>>> 50870a62
  DEPS framework_proto tensor operator net_op)
op_library(scale_op DEPS net_op)

list(REMOVE_ITEM GENERAL_OPS ${DEPS_OPS})
foreach(src ${GENERAL_OPS})
    op_library(${src})
endforeach()

set(GLOB_OP_LIB ${OP_LIBRARY} CACHE INTERNAL "Global OP library")

cc_test(gather_test SRCS gather_test.cc DEPS tensor)
cc_test(net_op_test SRCS net_op_test.cc DEPS net_op)
cc_test(scatter_test SRCS scatter_test.cc DEPS tensor)<|MERGE_RESOLUTION|>--- conflicted
+++ resolved
@@ -50,19 +50,6 @@
 
 add_subdirectory(math)
 
-<<<<<<< HEAD
-list(REMOVE_ITEM GENERAL_OPS
-     net_op
-     minus_op
-     mul_op
-     recurrent_op
-     scale_op)
-
-op_library(net_op SRCS net_op.cc)
-op_library(minus_op SRCS minus_op.cc minus_op.cu DEPS scale_op)
-op_library(mul_op SRCS mul_op.cc mul_op.cu DEPS math_function)
-op_library(recurrent_op SRCS recurrent_op.cc rnn/recurrent_op_utils.cc
-=======
 set(DEPS_OPS
     identity_op
     minus_op
@@ -72,8 +59,7 @@
 op_library(identity_op DEPS scale_op)
 op_library(minus_op DEPS scale_op)
 op_library(mul_op DEPS math_function)
-op_library(recurrent_op SRCS recurrent_op.cc rnn/recurrent_op_utils.cc 
->>>>>>> 50870a62
+op_library(recurrent_op SRCS recurrent_op.cc rnn/recurrent_op_utils.cc
   DEPS framework_proto tensor operator net_op)
 op_library(scale_op DEPS net_op)
 
