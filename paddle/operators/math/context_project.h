--- conflicted
+++ resolved
@@ -257,17 +257,9 @@
                   k + context_length < up_pad ? context_length : up_pad - k;
               Tensor out_t_sub = out_t.Slice(k * context_length,
                                              k * context_length + padding_size);
-<<<<<<< HEAD
-              Tensor w_sub = padding_data.Slice(k, k + padding_size);
+              Tensor w_sub = padding_data->Slice(k, k + padding_size);
               axpy<Place, T>(context, w_sub.numel(), static_cast<T>(1),
                              out_t_sub.data<T>(), w_sub.data<T>());
-=======
-              Tensor w_sub = padding_data->Slice(k, k + padding_size);
-              auto out_t_sub_e = EigenMatrix<T>::From(out_t_sub);
-              auto w_sub_e = EigenMatrix<T>::From(w_sub);
-              w_sub_e.device(*context.GetEigenDevice<Place>()) =
-                  w_sub_e + out_t_sub_e;
->>>>>>> e0e3a8a5
             }
           }
           if (down_pad > 0) {
