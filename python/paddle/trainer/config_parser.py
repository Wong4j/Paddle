--- conflicted
+++ resolved
@@ -2657,7 +2657,6 @@
         self.create_bias_parameter(bias, size)
 
 
-<<<<<<< HEAD
 @config_layer('seq_slice')
 class SeqSliceLayer(LayerBase):
     def __init__(self, name, inputs, starts, ends, bias=False, **xargs):
@@ -2687,7 +2686,23 @@
 
         super(SeqSliceLayer, self).__init__(
             name, 'seq_slice', 0, inputs=inputs, **xargs)
-=======
+
+        input_layer0 = self.get_input_layer(0)
+        size = input_layer0.size
+        self.set_layer_size(size)
+
+        if len(inputs) == 3:
+            assert (
+                self.get_input_layer(1).size == self.get_input_layer(2).size), (
+                    'If start and end indices are both given to'
+                    'sequence slice layer, they should have the same width.')
+        elif len(inputs) == 2:
+            if starts is not None:
+                self.config.select_first = True
+            else:
+                self.config.select_first = False
+
+
 @config_layer('sub_nested_seq')
 class SubNestedSequenceLayer(LayerBase):
     def __init__(self, name, inputs, selected_indices, bias=False, **xargs):
@@ -2708,25 +2723,10 @@
             0,
             inputs=[inputs, selected_indices],
             **xargs)
->>>>>>> 01c668e6
         input_layer0 = self.get_input_layer(0)
         size = input_layer0.size
         self.set_layer_size(size)
 
-<<<<<<< HEAD
-        if len(inputs) == 3:
-            assert (
-                self.get_input_layer(1).size == self.get_input_layer(2).size), (
-                    'If start and end indices are both given to'
-                    'sequence slice layer, they should have the same width.')
-        elif len(inputs) == 2:
-            if starts is not None:
-                self.config.select_first = True
-            else:
-                self.config.select_first = False
-
-=======
->>>>>>> 01c668e6
 
 @config_layer('out_prod')
 class OuterProdLayer(LayerBase):
