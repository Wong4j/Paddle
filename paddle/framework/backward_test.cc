--- conflicted
+++ resolved
@@ -166,22 +166,17 @@
 REGISTER_OP(many_output_op, f::EmptyOp, f::ManyOutputOpMaker);
 REGISTER_GRADIENT_OP(many_output_op, many_output_op_grad, f::EmptyOp);
 
-<<<<<<< HEAD
-TEST(Backward, need_to_be_removed) {}
-
-//
 // TEST(Backward, simple_op_grad) {
-//  auto fwd = f::OpRegistry::CreateOp(
-//      "rowwise_add", {{"X", {"X"}}, {"b", {"b"}}}, {{"Out", {"Out"}}}, {});
+//  auto fwd = f::OpRegistry::CreateOp("rowwise_add", {"X", "b"}, {"Out"}, {});
 //  ASSERT_NE(fwd, nullptr);
 //  auto gop = f::OpRegistry::CreateGradOp(*fwd);
 //  ASSERT_EQ(4UL, gop->inputs_.size());
 //  ASSERT_EQ(f::kEmptyVarName, gop->inputs_[0]);
 //  ASSERT_EQ("rowwise_add_grad", gop->type_);
-//  ASSERT_EQ("X" + f::kGradVarSuffix, gop->outputs_[0]);
-//  ASSERT_EQ("b" + f::kGradVarSuffix, gop->outputs_[1]);
-//
-//  ASSERT_EQ("X" + f::kGradVarSuffix, gop->Output("X" + f::kGradVarSuffix));
+//  ASSERT_EQ(f::GradVarName("X"), gop->outputs_[0]);
+//  ASSERT_EQ(f::GradVarName("b"), gop->outputs_[1]);
+//
+//  ASSERT_EQ(f::GradVarName("X"), gop->Output(f::GradVarName("X")));
 //}
 //
 // TEST(Backward, simple_op_not_need_grad) {
@@ -189,7 +184,7 @@
 //  ASSERT_NE(fwd, nullptr);
 //  auto gop = f::Backward(*fwd, {"X"});
 //  ASSERT_EQ(std::find(gop->outputs_.begin(), gop->outputs_.end(),
-//                      "X" + f::kGradVarSuffix),
+//                      f::GradVarName("X")),
 //            gop->outputs_.end());
 //
 //  auto no_input_gop = f::Backward(*fwd, {"X", "b"});
@@ -260,18 +255,18 @@
 //  all_output.erase(f::kEmptyVarName);
 //
 //  for (auto &out : {"W1", "b1", "hidden0", "W2", "b2"}) {
-//    ASSERT_NE(all_output.find(out + f::kGradVarSuffix), all_output.end());
+//    ASSERT_NE(all_output.find(f::GradVarName(out)), all_output.end());
 //  }
 //
 //  // Not Generated X
-//  ASSERT_EQ(all_output.find("X" + f::kGradVarSuffix), all_output.end());
+//  ASSERT_EQ(all_output.find(f::GradVarName("X")), all_output.end());
 //
 //  ASSERT_EQ(2UL, bwd_net->ops_.size());
 //  ASSERT_TRUE(bwd_net->ops_[1]->IsNetOp());
 //  auto first_fc_grad = static_cast<ops::NetOp *>(bwd_net->ops_[1].get());
 //  ASSERT_EQ(3UL, first_fc_grad->ops_.size());
 //  ASSERT_EQ(f::kEmptyVarName,
-//            first_fc_grad->ops_[2]->Output("A" + f::kGradVarSuffix));
+//            first_fc_grad->ops_[2]->Output(f::GradVarName("A")));
 //}
 //
 // TEST(Backward, net_shared_weight) {
@@ -323,17 +318,15 @@
 //  ASSERT_EQ(1UL, fill_zero.inputs_.size());
 //  ASSERT_EQ("Z", fill_zero.inputs_[0]);
 //  ASSERT_EQ(1UL, fill_zero.outputs_.size());
-//  ASSERT_EQ("Z" + f::kZeroVarSuffix, fill_zero.outputs_[0]);
+//  ASSERT_EQ(std::string("Z") + f::kZeroVarSuffix, fill_zero.outputs_[0]);
 //
 //  auto &d_many_out = *net->ops_[1];
 //  ASSERT_EQ("many_output_op_grad", d_many_out.type_);
 //  ASSERT_EQ(1UL + 2UL + 2UL, d_many_out.inputs_.size());  // I/O/OG
-//  ASSERT_EQ("Z" + f::kZeroVarSuffix, d_many_out.Input("z" +
-//  f::kGradVarSuffix));
-//  ASSERT_EQ("Y" + f::kGradVarSuffix, d_many_out.Input("y" +
-//  f::kGradVarSuffix));
-//  ASSERT_EQ("X" + f::kGradVarSuffix,
-//            d_many_out.Output("x" + f::kGradVarSuffix));
+//  ASSERT_EQ(std::string("Z") + f::kZeroVarSuffix,
+//            d_many_out.Input(f::GradVarName("z")));
+//  ASSERT_EQ(f::GradVarName("Y"), d_many_out.Input(f::GradVarName("y")));
+//  ASSERT_EQ(f::GradVarName("X"), d_many_out.Output(f::GradVarName("x")));
 //}
 //
 // TEST(Backward, op_part_of_input_are_not_need) {
@@ -343,11 +336,9 @@
 //  ASSERT_EQ(grad_mul.type_, "mul_grad");
 //  ASSERT_EQ(grad_mul.inputs_.size(), 2UL + 1UL + 1UL);
 //  ASSERT_EQ(grad_mul.outputs_.size(), 2UL);
-//  ASSERT_EQ(grad_mul.Output("A" + f::kGradVarSuffix), f::kEmptyVarName);
-//  ASSERT_EQ(grad_mul.Output("B" + f::kGradVarSuffix), "b" +
-//  f::kGradVarSuffix);
-//  ASSERT_EQ(grad_mul.Input("Out" + f::kGradVarSuffix),
-//            "out" + f::kGradVarSuffix);
+//  ASSERT_EQ(grad_mul.Output(f::GradVarName("A")), f::kEmptyVarName);
+//  ASSERT_EQ(grad_mul.Output(f::GradVarName("B")), f::GradVarName("b"));
+//  ASSERT_EQ(grad_mul.Input(f::GradVarName("Out")), f::GradVarName("out"));
 //  ASSERT_EQ(grad_mul.Input("A"), "a");
 //  ASSERT_EQ(grad_mul.Input("B"), "b");
 //  ASSERT_EQ(grad_mul.Input("Out"), "out");
@@ -380,208 +371,4 @@
 //  EXPECT_EQ(bwd_net->ops_[1]->outputs_.size(), 0UL);
 //  EXPECT_EQ(bwd_net->ops_[2]->inputs_.size(), 0UL);
 //  EXPECT_EQ(bwd_net->ops_[2]->outputs_.size(), 0UL);
-//}
-=======
-TEST(Backward, simple_op_grad) {
-  auto fwd = f::OpRegistry::CreateOp("rowwise_add", {"X", "b"}, {"Out"}, {});
-  ASSERT_NE(fwd, nullptr);
-  auto gop = f::OpRegistry::CreateGradOp(*fwd);
-  ASSERT_EQ(4UL, gop->inputs_.size());
-  ASSERT_EQ(f::kEmptyVarName, gop->inputs_[0]);
-  ASSERT_EQ("rowwise_add_grad", gop->type_);
-  ASSERT_EQ(f::GradVarName("X"), gop->outputs_[0]);
-  ASSERT_EQ(f::GradVarName("b"), gop->outputs_[1]);
-
-  ASSERT_EQ(f::GradVarName("X"), gop->Output(f::GradVarName("X")));
-}
-
-TEST(Backward, simple_op_not_need_grad) {
-  auto fwd = f::OpRegistry::CreateOp("rowwise_add", {"X", "b"}, {"Out"}, {});
-  ASSERT_NE(fwd, nullptr);
-  auto gop = f::Backward(*fwd, {"X"});
-  ASSERT_EQ(std::find(gop->outputs_.begin(), gop->outputs_.end(),
-                      f::GradVarName("X")),
-            gop->outputs_.end());
-
-  auto no_input_gop = f::Backward(*fwd, {"X", "b"});
-  ASSERT_NE(no_input_gop, nullptr);
-  ASSERT_TRUE(no_input_gop->IsNetOp());
-  ASSERT_EQ(0UL,
-            std::static_pointer_cast<ops::NetOp>(no_input_gop)->ops_.size());
-}
-
-TEST(Backward, net_fc_backward_normal) {
-  std::shared_ptr<f::OperatorBase> fwd = f::OpRegistry::CreateOp(
-      "fc", {"X", "w", "b"}, {"mul_result", "add_result", "out"}, {});
-  ASSERT_NE(fwd, nullptr);
-  std::shared_ptr<f::OperatorBase> gop = f::Backward(*fwd, {});
-  ASSERT_TRUE(gop->IsNetOp());
-  auto net = static_cast<ops::NetOp *>(gop.get());
-
-  ASSERT_NO_THROW(net->DebugString());
-
-  ASSERT_EQ(3UL, net->ops_.size());
-
-  f::OperatorBase &d_sigmoid = *net->ops_[0];
-  ASSERT_EQ("sigmoid_grad", d_sigmoid.type_);
-
-  f::OperatorBase &d_add = *net->ops_[1];
-  ASSERT_EQ("rowwise_add_grad", d_add.type_);
-
-  f::OperatorBase &d_mul = *net->ops_[2];
-  ASSERT_EQ("mul_grad", d_mul.type_);
-}
-
-TEST(Backward, net_fc_backward_not_have_b) {
-  std::shared_ptr<f::OperatorBase> fwd =
-      f::OpRegistry::CreateOp("fc", {"X", "w", f::kEmptyVarName},
-                              {"mul_result", "add_result", "tmp"}, {});
-  ASSERT_NE(fwd, nullptr);
-  std::shared_ptr<f::OperatorBase> gop = f::Backward(*fwd, {});
-  ASSERT_TRUE(gop->IsNetOp());
-  auto net = static_cast<ops::NetOp *>(gop.get());
-
-  ASSERT_NO_THROW(net->DebugString());
-
-  ASSERT_EQ(2UL, net->ops_.size());
-
-  f::OperatorBase &d_sigmoid = *net->ops_[0];
-  ASSERT_EQ("sigmoid_grad", d_sigmoid.type_);
-
-  f::OperatorBase &d_mul = *net->ops_[1];
-  ASSERT_EQ("mul_grad", d_mul.type_);
-}
-
-TEST(Backward, net_input_of_network_not_need_grad) {
-  ops::NetOp net;
-  net.AddOp(f::OpRegistry::CreateOp("fc", {"X", "W1", "b1"},
-                                    {"mul_tmp_0", "add_tmp_0", "hidden0"}, {}));
-  net.AddOp(f::OpRegistry::CreateOp("fc", {"hidden0", "W2", "b2"},
-                                    {"mul_tmp_1", "add_tmp_1", "hidden1"}, {}));
-  net.CompleteAddOp();
-  auto bwd = Backward(net, {"X"});  // X@GRAD is not need.
-  ASSERT_TRUE(bwd->IsNetOp());
-  auto bwd_net = static_cast<ops::NetOp *>(bwd.get());
-
-  std::unordered_set<std::string> all_output = std::unordered_set<std::string>(
-      bwd_net->outputs_.begin(), bwd_net->outputs_.end());
-  all_output.erase(f::kEmptyVarName);
-
-  for (auto &out : {"W1", "b1", "hidden0", "W2", "b2"}) {
-    ASSERT_NE(all_output.find(f::GradVarName(out)), all_output.end());
-  }
-
-  // Not Generated X
-  ASSERT_EQ(all_output.find(f::GradVarName("X")), all_output.end());
-
-  ASSERT_EQ(2UL, bwd_net->ops_.size());
-  ASSERT_TRUE(bwd_net->ops_[1]->IsNetOp());
-  auto first_fc_grad = static_cast<ops::NetOp *>(bwd_net->ops_[1].get());
-  ASSERT_EQ(3UL, first_fc_grad->ops_.size());
-  ASSERT_EQ(f::kEmptyVarName,
-            first_fc_grad->ops_[2]->Output(f::GradVarName("A")));
-}
-
-TEST(Backward, net_shared_weight) {
-  ops::NetOp net;
-  net.AddOp(f::OpRegistry::CreateOp("mul", {"X", "W"}, {"Out"}, {}));
-  net.AddOp(f::OpRegistry::CreateOp("mul", {"Out", "W"}, {"FinalOut"}, {}));
-  net.CompleteAddOp();
-
-  auto bwd = f::Backward(net, {});
-  ASSERT_TRUE(bwd->IsNetOp());
-  auto bwd_net = static_cast<ops::NetOp *>(bwd.get());
-  ASSERT_EQ(3UL, bwd_net->ops_.size());
-  ASSERT_EQ("add", bwd_net->ops_[2]->type_);
-}
-
-TEST(Backward, op_register_grad_not_for_network) {
-  auto fwd = f::OpRegistry::CreateOp(
-      "fc", {"X", "W", "b"}, {"mul_out", "add_out", "out1"},
-      {{"temporary_index", std::vector<int>{0, 1}}});
-
-  ASSERT_THROW(f::OpRegistry::CreateGradOp(*fwd), EnforceNotMet);
-}
-
-TEST(Backward, op_all_input_are_not_need) {
-  auto fwd = f::OpRegistry::CreateOp("rowwise_add", {"X", "b"}, {"Out"}, {});
-  auto backward = f::Backward(*fwd, {"X", "b"});
-  ASSERT_TRUE(backward->IsNetOp());
-  auto net = static_cast<ops::NetOp *>(backward.get());
-  ASSERT_TRUE(net->ops_.empty());
-}
-
-TEST(Backward, op_all_output_are_not_need) {
-  auto fwd = f::OpRegistry::CreateOp("rowwise_add", {"X", "b"}, {"Out"}, {});
-  auto backward = f::Backward(*fwd, {"Out"});
-  ASSERT_TRUE(backward->IsNetOp());
-  auto net = static_cast<ops::NetOp *>(backward.get());
-  ASSERT_TRUE(net->ops_.empty());
-}
-
-TEST(Backward, op_part_of_output_are_not_need) {
-  auto fwd = f::OpRegistry::CreateOp("many_output_op", {"X"}, {"Y", "Z"}, {});
-  auto backward = f::Backward(*fwd, {"Z"});
-  ASSERT_TRUE(backward->IsNetOp());
-  auto net = static_cast<ops::NetOp *>(backward.get());
-  ASSERT_EQ(net->ops_.size(), 2UL);
-
-  auto &fill_zero = *net->ops_[0];
-  ASSERT_EQ("fill_zeros_like", fill_zero.type_);
-  ASSERT_EQ(1UL, fill_zero.inputs_.size());
-  ASSERT_EQ("Z", fill_zero.inputs_[0]);
-  ASSERT_EQ(1UL, fill_zero.outputs_.size());
-  ASSERT_EQ(std::string("Z") + f::kZeroVarSuffix, fill_zero.outputs_[0]);
-
-  auto &d_many_out = *net->ops_[1];
-  ASSERT_EQ("many_output_op_grad", d_many_out.type_);
-  ASSERT_EQ(1UL + 2UL + 2UL, d_many_out.inputs_.size());  // I/O/OG
-  ASSERT_EQ(std::string("Z") + f::kZeroVarSuffix,
-            d_many_out.Input(f::GradVarName("z")));
-  ASSERT_EQ(f::GradVarName("Y"), d_many_out.Input(f::GradVarName("y")));
-  ASSERT_EQ(f::GradVarName("X"), d_many_out.Output(f::GradVarName("x")));
-}
-
-TEST(Backward, op_part_of_input_are_not_need) {
-  auto fwd = f::OpRegistry::CreateOp("mul", {"a", "b"}, {"out"}, {});
-  auto backward = f::Backward(*fwd, {"a"});
-  auto &grad_mul = *backward;
-  ASSERT_EQ(grad_mul.type_, "mul_grad");
-  ASSERT_EQ(grad_mul.inputs_.size(), 2UL + 1UL + 1UL);
-  ASSERT_EQ(grad_mul.outputs_.size(), 2UL);
-  ASSERT_EQ(grad_mul.Output(f::GradVarName("A")), f::kEmptyVarName);
-  ASSERT_EQ(grad_mul.Output(f::GradVarName("B")), f::GradVarName("b"));
-  ASSERT_EQ(grad_mul.Input(f::GradVarName("Out")), f::GradVarName("out"));
-  ASSERT_EQ(grad_mul.Input("A"), "a");
-  ASSERT_EQ(grad_mul.Input("B"), "b");
-  ASSERT_EQ(grad_mul.Input("Out"), "out");
-}
-
-TEST(Backward, linear_net_intermediate_variable_has_no_grad) {
-  ops::NetOp net;
-  net.AddOp(f::OpRegistry::CreateOp("fc", {"x1", "w1", "b1"},
-                                    {"mul_out1", "add_out1", "out1"}, {}));
-  net.AddOp(f::OpRegistry::CreateOp("fc", {"out1", "w2", "b2"},
-                                    {"mul_out2", "tmp_out2", "out2"}, {}));
-  net.AddOp(f::OpRegistry::CreateOp("fc", {"out2", "w3", "b3"},
-                                    {"mul_out3", "tmp_out3", "out3"}, {}));
-  net.CompleteAddOp();
-  auto backward = f::Backward(net, {"mul_out2", "tmp_out2", "out2"});
-  ASSERT_TRUE(backward->IsNetOp());
-  auto bwd_net = static_cast<ops::NetOp *>(backward.get());
-  ASSERT_EQ(bwd_net->ops_.size(), 3UL);
-  auto &grad_fc = *bwd_net->ops_[0];
-  EXPECT_EQ(grad_fc.inputs_.size(),
-            3UL       /* external input number */
-                + 1UL /* external output number*/
-                + 1UL /* number of gradient of external output*/
-                + 2U /* internal variable number*/);
-  EXPECT_EQ(grad_fc.outputs_.size(), 2UL       /* input number of mul*/
-                                         + 2UL /* input number of rowwise_add */
-                                         + 1UL /* input number of sigmod */);
-  EXPECT_EQ(bwd_net->ops_[1]->inputs_.size(), 0UL);
-  EXPECT_EQ(bwd_net->ops_[1]->outputs_.size(), 0UL);
-  EXPECT_EQ(bwd_net->ops_[2]->inputs_.size(), 0UL);
-  EXPECT_EQ(bwd_net->ops_[2]->outputs_.size(), 0UL);
-}
->>>>>>> 1ea91ca3
+//}