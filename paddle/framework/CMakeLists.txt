--- conflicted
+++ resolved
@@ -38,29 +38,4 @@
     WORKING_DIRECTORY ${CMAKE_CURRENT_BINARY_DIR})
 
 cc_library(backward SRCS backward.cc DEPS net_op)
-<<<<<<< HEAD
-cc_test(backward_test SRCS backward_test.cc DEPS backward recurrent_op device_context)
-
-if(WITH_PYTHON)
-cc_library(paddle_pybind SHARED
-    SRCS pybind.cc
-    DEPS pybind python backward
-    sgd_op
-    gather_op
-    add_op
-    mul_op
-    rowwise_add_op
-    sigmoid_op
-    softmax_op
-    mean_op
-    cross_entropy_op
-    recurrent_op
-    uniform_random_op
-    gaussian_random_op
-    lookup_table_op
-    fill_zeros_like_op
-    scale_op)
-endif(WITH_PYTHON)
-=======
-cc_test(backward_test SRCS backward_test.cc DEPS backward recurrent_op device_context)
->>>>>>> 6bbc9a5c
+cc_test(backward_test SRCS backward_test.cc DEPS backward recurrent_op device_context)